<<<<<<< HEAD
{{-- Main Authentication Methods --}}
<div id="main-auth-panel">
    @if($authenticationMethod === 'LOCAL_ONLY')
        {{-- For LOCAL_ONLY authentication method, show local login directly --}}
        <form class="form-column" id="loginForm-LOCAL">
            @csrf
            <h1 class="login-form-title">{{ $translation['login_title'] ?? $translation['Login'] ?? 'Login' }}</h1>
            <label for="account">{{ $translation["guest_username"] ?? $translation["username"] ?? "Username" }}</label>
            <input type="text" name="account" id="account" onkeypress="onLocalLoginKeydown(event)">
            <label for="password">{{ $translation["guest_password"] ?? $translation["password"] ?? "Password" }}</label>
            <input type="password" name="password" id="password" onkeypress="onLocalLoginKeydown(event)">
        </form>
        <div id="login-Button-panel">
            <div id="login-message"></div>
            <button id="loginButton" class="btn-lg-fill align-end top-gap-1" type="button" onclick="LoginLocal()">{{ $translation['local_login'] ?? $translation['Login'] ?? 'Login' }}</button>
        </div>
        
        {{-- Guest Access Request Link for LOCAL_ONLY mode --}}
        @if($localSelfserviceActive ?? false)
        <div class="guest-access-request">
            <button class="btn-link" onclick="switchToGuestRequestForm()">
                {{ $translation['request_guest_access'] ?? 'Request Guest Access' }}
            </button>
        </div>
        @endif
    @elseif($authenticationMethod === 'OIDC')
        <form class="form-column" method="post" id="loginForm-OIDC" action="/req/login-oidc">
            @csrf
            <button id="loginButton" class="btn-lg-fill align-end top-gap-1">{{ $translation['Login'] }}</button>
        </form>
    @elseif($authenticationMethod === 'LDAP' || $authenticationMethod === 'TestAuth')
        <form class="form-column" id="loginForm-LDAP">
            @csrf
            <h1 class="login-form-title">{{ $translation['login_title'] ?? $translation['Login'] ?? 'Login' }}</h1>
            <label for="account">{{ $translation["username"] }}</label>
            <input type="text" name="account" id="account" onkeypress="onLoginKeydown(event)">
            <label for="password">{{ $translation["password"] }}</label>
            <input type="password" name="password" id="password" onkeypress="onLoginKeydown(event)">
        </form>
        <div id="login-Button-panel">
            <div id="login-message"></div>
            <button id="loginButton" class="btn-lg-fill align-end top-gap-1" type="button" onclick="LoginLDAP()">{{ $translation['Login'] }}</button>
        </div>
    @elseif($authenticationMethod === 'Shibboleth')
        <form class="form-column" method="post" id="loginForm-Shib" action="/req/login-shibboleth">
            @csrf
            <button id="loginButton" class="btn-lg-fill align-end top-gap-1" type="submit" name="submit">{{ $translation['Login'] }}</button >
        </form>
    @else
        No authentication method defined
    @endif

    {{-- Local Users Link (only show link when enabled AND not in LOCAL_ONLY mode) --}}
    @if(($localUsersActive ?? false) && $authenticationMethod !== 'LOCAL_ONLY')
        <div class="local-users-link">
            <button class="btn-link" onclick="switchToLocalUsersLogin()">
                {{ $translation['local_users_login'] ?? 'Local Users Login' }}
            </button>
        </div>
    @endif
</div>

{{-- Local Users Login Panel (hidden by default) - only show if not in LOCAL_ONLY mode --}}
@if(($localUsersActive ?? false) && $authenticationMethod !== 'LOCAL_ONLY')
    <div id="local-auth-panel" style="display: none;">
        <form class="form-column" id="loginForm-LOCAL">
            @csrf
            <h1 class="login-form-title">{{ $translation['login_title'] ?? $translation['Login'] ?? 'Login' }}</h1>
            <label for="guest-account">{{ $translation["guest_username"] ?? "Username" }}</label>
            <input type="text" name="account" id="guest-account" onkeypress="onGuestLoginKeydown(event)">
            <label for="guest-password">{{ $translation["guest_password"] ?? "Password" }}</label>
            <input type="password" name="password" id="guest-password" onkeypress="onGuestLoginKeydown(event)">
        </form>
        
        <div id="guest-login-Button-panel">
            <div id="guest-login-message"></div>
            <button id="guestLoginButton" class="btn-lg-fill align-end top-gap-1" type="button" onclick="LoginLocal()">
                {{ $translation['local_login'] ?? 'Login' }}
            </button>
        </div>
        
        @if($localSelfserviceActive ?? false)
        <div class="guest-access-request">
            <button class="btn-link" onclick="switchToGuestRequestForm()">
                {{ $translation['request_guest_access'] ?? 'Request Guest Access' }}
            </button>
        </div>
        @endif
        
        <div class="back-to-main-link">
            <button class="btn-link" onclick="switchToMainLogin()">
                {{ $translation['back_to_main_login'] ?? 'Back to Main Login' }}
            </button>
        </div>
    </div>
@endif

{{-- Guest Access Request Form (hidden by default) --}}
@if((($localUsersActive ?? false) || $authenticationMethod === 'LOCAL_ONLY') && ($localSelfserviceActive ?? false))
    <div id="guest-request-panel" style="display: none;">
        <form class="form-column" id="guestRequestForm">
            @csrf
            <h3>{{ $translation["request_guest_access"] ?? "Request Guest Access" }}</h3>
            
            <label for="request-username">{{ $translation["guest_username"] ?? "Username" }} *</label>
            <input type="text" name="username" id="request-username" required>
            <div id="username-error" class="error-message"></div>
            
            <label for="request-password">{{ $translation["guest_password"] ?? "Password" }} *</label>
            <input type="password" name="password" id="request-password" required>
            <div id="password-error" class="error-message"></div>
            
            <label for="request-password-confirm">{{ $translation["confirm_password"] ?? "Confirm Password" }} *</label>
            <input type="password" name="password_confirmation" id="request-password-confirm" required>
            <div id="password-confirm-error" class="error-message"></div>
            
            <label for="request-email">{{ $translation["email"] ?? "Email" }} *</label>
            <input type="email" name="email" id="request-email" required>
            <div id="email-error" class="error-message"></div>
            
            <label for="request-employeetype">{{ $translation["user_group"] ?? "User Group" }} *</label>
            <select name="employeetype" id="request-employeetype" required>
                <option value="">{{ $translation["select_user_group"] ?? "Select User Group" }}</option>
                @if(isset($availableRoles))
                    @foreach($availableRoles as $role)
                        <option value="{{ $role->slug }}">{{ $role->name }}</option>
                    @endforeach
                @endif
            </select>
            <div id="employeetype-error" class="error-message"></div>
        </form>
        
        <div id="guest-request-Button-panel">
            <div id="guest-request-message" 
                 data-submitting="{{ $translation['submitting'] ?? 'Submitting...' }}"
                 data-submitting-text="{{ $translation['submitting_text'] ?? 'Please wait while we process your request.' }}"
                 data-success="{{ $translation['success'] ?? 'Success!' }}"
                 data-success-message="{{ $translation['success_message'] ?? 'Your guest access request has been submitted successfully. You can now log in with your credentials.' }}"
                 data-error="{{ $translation['error'] ?? 'Error:' }}"
                 data-network-error="{{ $translation['network_error'] ?? 'A network error occurred. Please check your connection and try again.' }}"
                 data-general-error="{{ $translation['general_error'] ?? 'An error occurred while processing your request. Please try again.' }}">
            </div>
            <button id="submitGuestRequestButton" class="btn-lg-fill align-end top-gap-1" type="button" onclick="submitGuestRequest()">
                {{ $translation['submit_request'] ?? 'Submit Request' }}
            </button>
        </div>
        
        @if($authenticationMethod === 'LOCAL_ONLY')
            {{-- In LOCAL_ONLY mode, go back to main (which is local login) --}}
            <div class="back-to-main-link">
                <button class="btn-link" onclick="switchToMainLogin()">
                    {{ $translation['back_to_login'] ?? 'Back to Login' }}
                </button>
            </div>
        @else
            {{-- In other modes, go back to local auth panel --}}
            <div class="back-to-local-link">
                <button class="btn-link" onclick="switchToLocalUsersLogin()">
                    {{ $translation['back_to_login'] ?? 'Back to Login' }}
                </button>
            </div>
        @endif
    </div>
=======
@if($showLoginForm)
    <form class="form-column" id="hawkiLoginForm">
        @csrf
        <label for="account">{{ $translation["username"] }}</label>
        <input type="text" name="account" id="account" onkeypress="onLoginKeydown(event)">
        <label for="password">{{ $translation["password"] }}</label>
        <input type="password" name="password" id="password" onkeypress="onLoginKeydown(event)">
    </form>
    <div id="login-Button-panel">
        <div id="login-message"></div>
        <button id="loginButton" class="btn-lg-fill align-end top-gap-1" type="button"
                onclick="submitLogin()">{{ $translation['Login'] }}</button>
    </div>
@else
    <form class="form-column" method="post" id="hawkiLoginForm" action="/req/login">
        @csrf
        @if($errors->has('login_error'))
            <div id="login-message">
                {{ $errors->first('login_error') }}
            </div>
        @endif
        <button id="loginButton" class="btn-lg-fill align-end top-gap-1" type="submit"
                name="submit">{{ $translation['Login'] }}</button>
    </form>
>>>>>>> a1e4f76a
@endif<|MERGE_RESOLUTION|>--- conflicted
+++ resolved
@@ -1,168 +1,3 @@
-<<<<<<< HEAD
-{{-- Main Authentication Methods --}}
-<div id="main-auth-panel">
-    @if($authenticationMethod === 'LOCAL_ONLY')
-        {{-- For LOCAL_ONLY authentication method, show local login directly --}}
-        <form class="form-column" id="loginForm-LOCAL">
-            @csrf
-            <h1 class="login-form-title">{{ $translation['login_title'] ?? $translation['Login'] ?? 'Login' }}</h1>
-            <label for="account">{{ $translation["guest_username"] ?? $translation["username"] ?? "Username" }}</label>
-            <input type="text" name="account" id="account" onkeypress="onLocalLoginKeydown(event)">
-            <label for="password">{{ $translation["guest_password"] ?? $translation["password"] ?? "Password" }}</label>
-            <input type="password" name="password" id="password" onkeypress="onLocalLoginKeydown(event)">
-        </form>
-        <div id="login-Button-panel">
-            <div id="login-message"></div>
-            <button id="loginButton" class="btn-lg-fill align-end top-gap-1" type="button" onclick="LoginLocal()">{{ $translation['local_login'] ?? $translation['Login'] ?? 'Login' }}</button>
-        </div>
-        
-        {{-- Guest Access Request Link for LOCAL_ONLY mode --}}
-        @if($localSelfserviceActive ?? false)
-        <div class="guest-access-request">
-            <button class="btn-link" onclick="switchToGuestRequestForm()">
-                {{ $translation['request_guest_access'] ?? 'Request Guest Access' }}
-            </button>
-        </div>
-        @endif
-    @elseif($authenticationMethod === 'OIDC')
-        <form class="form-column" method="post" id="loginForm-OIDC" action="/req/login-oidc">
-            @csrf
-            <button id="loginButton" class="btn-lg-fill align-end top-gap-1">{{ $translation['Login'] }}</button>
-        </form>
-    @elseif($authenticationMethod === 'LDAP' || $authenticationMethod === 'TestAuth')
-        <form class="form-column" id="loginForm-LDAP">
-            @csrf
-            <h1 class="login-form-title">{{ $translation['login_title'] ?? $translation['Login'] ?? 'Login' }}</h1>
-            <label for="account">{{ $translation["username"] }}</label>
-            <input type="text" name="account" id="account" onkeypress="onLoginKeydown(event)">
-            <label for="password">{{ $translation["password"] }}</label>
-            <input type="password" name="password" id="password" onkeypress="onLoginKeydown(event)">
-        </form>
-        <div id="login-Button-panel">
-            <div id="login-message"></div>
-            <button id="loginButton" class="btn-lg-fill align-end top-gap-1" type="button" onclick="LoginLDAP()">{{ $translation['Login'] }}</button>
-        </div>
-    @elseif($authenticationMethod === 'Shibboleth')
-        <form class="form-column" method="post" id="loginForm-Shib" action="/req/login-shibboleth">
-            @csrf
-            <button id="loginButton" class="btn-lg-fill align-end top-gap-1" type="submit" name="submit">{{ $translation['Login'] }}</button >
-        </form>
-    @else
-        No authentication method defined
-    @endif
-
-    {{-- Local Users Link (only show link when enabled AND not in LOCAL_ONLY mode) --}}
-    @if(($localUsersActive ?? false) && $authenticationMethod !== 'LOCAL_ONLY')
-        <div class="local-users-link">
-            <button class="btn-link" onclick="switchToLocalUsersLogin()">
-                {{ $translation['local_users_login'] ?? 'Local Users Login' }}
-            </button>
-        </div>
-    @endif
-</div>
-
-{{-- Local Users Login Panel (hidden by default) - only show if not in LOCAL_ONLY mode --}}
-@if(($localUsersActive ?? false) && $authenticationMethod !== 'LOCAL_ONLY')
-    <div id="local-auth-panel" style="display: none;">
-        <form class="form-column" id="loginForm-LOCAL">
-            @csrf
-            <h1 class="login-form-title">{{ $translation['login_title'] ?? $translation['Login'] ?? 'Login' }}</h1>
-            <label for="guest-account">{{ $translation["guest_username"] ?? "Username" }}</label>
-            <input type="text" name="account" id="guest-account" onkeypress="onGuestLoginKeydown(event)">
-            <label for="guest-password">{{ $translation["guest_password"] ?? "Password" }}</label>
-            <input type="password" name="password" id="guest-password" onkeypress="onGuestLoginKeydown(event)">
-        </form>
-        
-        <div id="guest-login-Button-panel">
-            <div id="guest-login-message"></div>
-            <button id="guestLoginButton" class="btn-lg-fill align-end top-gap-1" type="button" onclick="LoginLocal()">
-                {{ $translation['local_login'] ?? 'Login' }}
-            </button>
-        </div>
-        
-        @if($localSelfserviceActive ?? false)
-        <div class="guest-access-request">
-            <button class="btn-link" onclick="switchToGuestRequestForm()">
-                {{ $translation['request_guest_access'] ?? 'Request Guest Access' }}
-            </button>
-        </div>
-        @endif
-        
-        <div class="back-to-main-link">
-            <button class="btn-link" onclick="switchToMainLogin()">
-                {{ $translation['back_to_main_login'] ?? 'Back to Main Login' }}
-            </button>
-        </div>
-    </div>
-@endif
-
-{{-- Guest Access Request Form (hidden by default) --}}
-@if((($localUsersActive ?? false) || $authenticationMethod === 'LOCAL_ONLY') && ($localSelfserviceActive ?? false))
-    <div id="guest-request-panel" style="display: none;">
-        <form class="form-column" id="guestRequestForm">
-            @csrf
-            <h3>{{ $translation["request_guest_access"] ?? "Request Guest Access" }}</h3>
-            
-            <label for="request-username">{{ $translation["guest_username"] ?? "Username" }} *</label>
-            <input type="text" name="username" id="request-username" required>
-            <div id="username-error" class="error-message"></div>
-            
-            <label for="request-password">{{ $translation["guest_password"] ?? "Password" }} *</label>
-            <input type="password" name="password" id="request-password" required>
-            <div id="password-error" class="error-message"></div>
-            
-            <label for="request-password-confirm">{{ $translation["confirm_password"] ?? "Confirm Password" }} *</label>
-            <input type="password" name="password_confirmation" id="request-password-confirm" required>
-            <div id="password-confirm-error" class="error-message"></div>
-            
-            <label for="request-email">{{ $translation["email"] ?? "Email" }} *</label>
-            <input type="email" name="email" id="request-email" required>
-            <div id="email-error" class="error-message"></div>
-            
-            <label for="request-employeetype">{{ $translation["user_group"] ?? "User Group" }} *</label>
-            <select name="employeetype" id="request-employeetype" required>
-                <option value="">{{ $translation["select_user_group"] ?? "Select User Group" }}</option>
-                @if(isset($availableRoles))
-                    @foreach($availableRoles as $role)
-                        <option value="{{ $role->slug }}">{{ $role->name }}</option>
-                    @endforeach
-                @endif
-            </select>
-            <div id="employeetype-error" class="error-message"></div>
-        </form>
-        
-        <div id="guest-request-Button-panel">
-            <div id="guest-request-message" 
-                 data-submitting="{{ $translation['submitting'] ?? 'Submitting...' }}"
-                 data-submitting-text="{{ $translation['submitting_text'] ?? 'Please wait while we process your request.' }}"
-                 data-success="{{ $translation['success'] ?? 'Success!' }}"
-                 data-success-message="{{ $translation['success_message'] ?? 'Your guest access request has been submitted successfully. You can now log in with your credentials.' }}"
-                 data-error="{{ $translation['error'] ?? 'Error:' }}"
-                 data-network-error="{{ $translation['network_error'] ?? 'A network error occurred. Please check your connection and try again.' }}"
-                 data-general-error="{{ $translation['general_error'] ?? 'An error occurred while processing your request. Please try again.' }}">
-            </div>
-            <button id="submitGuestRequestButton" class="btn-lg-fill align-end top-gap-1" type="button" onclick="submitGuestRequest()">
-                {{ $translation['submit_request'] ?? 'Submit Request' }}
-            </button>
-        </div>
-        
-        @if($authenticationMethod === 'LOCAL_ONLY')
-            {{-- In LOCAL_ONLY mode, go back to main (which is local login) --}}
-            <div class="back-to-main-link">
-                <button class="btn-link" onclick="switchToMainLogin()">
-                    {{ $translation['back_to_login'] ?? 'Back to Login' }}
-                </button>
-            </div>
-        @else
-            {{-- In other modes, go back to local auth panel --}}
-            <div class="back-to-local-link">
-                <button class="btn-link" onclick="switchToLocalUsersLogin()">
-                    {{ $translation['back_to_login'] ?? 'Back to Login' }}
-                </button>
-            </div>
-        @endif
-    </div>
-=======
 @if($showLoginForm)
     <form class="form-column" id="hawkiLoginForm">
         @csrf
@@ -187,5 +22,173 @@
         <button id="loginButton" class="btn-lg-fill align-end top-gap-1" type="submit"
                 name="submit">{{ $translation['Login'] }}</button>
     </form>
->>>>>>> a1e4f76a
-@endif+@endif
+
+<!--
+@todo fix me
+{{-- Main Authentication Methods --}}
+<div id="main-auth-panel">
+    @if($authenticationMethod === 'LOCAL_ONLY')
+    {{-- For LOCAL_ONLY authentication method, show local login directly --}}
+    <form class="form-column" id="loginForm-LOCAL">
+@csrf
+    <h1 class="login-form-title">{{ $translation['login_title'] ?? $translation['Login'] ?? 'Login' }}</h1>
+            <label for="account">{{ $translation["guest_username"] ?? $translation["username"] ?? "Username" }}</label>
+            <input type="text" name="account" id="account" onkeypress="onLocalLoginKeydown(event)">
+            <label for="password">{{ $translation["guest_password"] ?? $translation["password"] ?? "Password" }}</label>
+            <input type="password" name="password" id="password" onkeypress="onLocalLoginKeydown(event)">
+        </form>
+        <div id="login-Button-panel">
+            <div id="login-message"></div>
+            <button id="loginButton" class="btn-lg-fill align-end top-gap-1" type="button" onclick="LoginLocal()">{{ $translation['local_login'] ?? $translation['Login'] ?? 'Login' }}</button>
+        </div>
+
+        {{-- Guest Access Request Link for LOCAL_ONLY mode --}}
+    @if($localSelfserviceActive ?? false)
+        <div class="guest-access-request">
+            <button class="btn-link" onclick="switchToGuestRequestForm()">
+                {{ $translation['request_guest_access'] ?? 'Request Guest Access' }}
+        </button>
+    </div>
+@endif
+@elseif($authenticationMethod === 'OIDC')
+    <form class="form-column" method="post" id="loginForm-OIDC" action="/req/login-oidc">
+@csrf
+    <button id="loginButton" class="btn-lg-fill align-end top-gap-1">{{ $translation['Login'] }}</button>
+        </form>
+    @elseif($authenticationMethod === 'LDAP' || $authenticationMethod === 'TestAuth')
+    <form class="form-column" id="loginForm-LDAP">
+@csrf
+    <h1 class="login-form-title">{{ $translation['login_title'] ?? $translation['Login'] ?? 'Login' }}</h1>
+            <label for="account">{{ $translation["username"] }}</label>
+            <input type="text" name="account" id="account" onkeypress="onLoginKeydown(event)">
+            <label for="password">{{ $translation["password"] }}</label>
+            <input type="password" name="password" id="password" onkeypress="onLoginKeydown(event)">
+        </form>
+        <div id="login-Button-panel">
+            <div id="login-message"></div>
+            <button id="loginButton" class="btn-lg-fill align-end top-gap-1" type="button" onclick="LoginLDAP()">{{ $translation['Login'] }}</button>
+        </div>
+    @elseif($authenticationMethod === 'Shibboleth')
+    <form class="form-column" method="post" id="loginForm-Shib" action="/req/login-shibboleth">
+@csrf
+    <button id="loginButton" class="btn-lg-fill align-end top-gap-1" type="submit" name="submit">{{ $translation['Login'] }}</button >
+        </form>
+    @else
+    No authentication method defined
+@endif
+
+{{-- Local Users Link (only show link when enabled AND not in LOCAL_ONLY mode) --}}
+@if(($localUsersActive ?? false) && $authenticationMethod !== 'LOCAL_ONLY')
+    <div class="local-users-link">
+        <button class="btn-link" onclick="switchToLocalUsersLogin()">
+{{ $translation['local_users_login'] ?? 'Local Users Login' }}
+    </button>
+</div>
+@endif
+</div>
+
+{{-- Local Users Login Panel (hidden by default) - only show if not in LOCAL_ONLY mode --}}
+@if(($localUsersActive ?? false) && $authenticationMethod !== 'LOCAL_ONLY')
+    <div id="local-auth-panel" style="display: none;">
+        <form class="form-column" id="loginForm-LOCAL">
+            @csrf
+    <h1 class="login-form-title">{{ $translation['login_title'] ?? $translation['Login'] ?? 'Login' }}</h1>
+            <label for="guest-account">{{ $translation["guest_username"] ?? "Username" }}</label>
+            <input type="text" name="account" id="guest-account" onkeypress="onGuestLoginKeydown(event)">
+            <label for="guest-password">{{ $translation["guest_password"] ?? "Password" }}</label>
+            <input type="password" name="password" id="guest-password" onkeypress="onGuestLoginKeydown(event)">
+        </form>
+
+        <div id="guest-login-Button-panel">
+            <div id="guest-login-message"></div>
+            <button id="guestLoginButton" class="btn-lg-fill align-end top-gap-1" type="button" onclick="LoginLocal()">
+                {{ $translation['local_login'] ?? 'Login' }}
+    </button>
+</div>
+
+@if($localSelfserviceActive ?? false)
+        <div class="guest-access-request">
+            <button class="btn-link" onclick="switchToGuestRequestForm()">
+                {{ $translation['request_guest_access'] ?? 'Request Guest Access' }}
+        </button>
+    </div>
+@endif
+
+    <div class="back-to-main-link">
+        <button class="btn-link" onclick="switchToMainLogin()">
+{{ $translation['back_to_main_login'] ?? 'Back to Main Login' }}
+    </button>
+</div>
+</div>
+@endif
+
+{{-- Guest Access Request Form (hidden by default) --}}
+@if((($localUsersActive ?? false) || $authenticationMethod === 'LOCAL_ONLY') && ($localSelfserviceActive ?? false))
+    <div id="guest-request-panel" style="display: none;">
+        <form class="form-column" id="guestRequestForm">
+            @csrf
+    <h3>{{ $translation["request_guest_access"] ?? "Request Guest Access" }}</h3>
+
+            <label for="request-username">{{ $translation["guest_username"] ?? "Username" }} *</label>
+            <input type="text" name="username" id="request-username" required>
+            <div id="username-error" class="error-message"></div>
+
+            <label for="request-password">{{ $translation["guest_password"] ?? "Password" }} *</label>
+            <input type="password" name="password" id="request-password" required>
+            <div id="password-error" class="error-message"></div>
+
+            <label for="request-password-confirm">{{ $translation["confirm_password"] ?? "Confirm Password" }} *</label>
+            <input type="password" name="password_confirmation" id="request-password-confirm" required>
+            <div id="password-confirm-error" class="error-message"></div>
+
+            <label for="request-email">{{ $translation["email"] ?? "Email" }} *</label>
+            <input type="email" name="email" id="request-email" required>
+            <div id="email-error" class="error-message"></div>
+
+            <label for="request-employeetype">{{ $translation["user_group"] ?? "User Group" }} *</label>
+            <select name="employeetype" id="request-employeetype" required>
+                <option value="">{{ $translation["select_user_group"] ?? "Select User Group" }}</option>
+                @if(isset($availableRoles))
+        @foreach($availableRoles as $role)
+            <option value="{{ $role->slug }}">{{ $role->name }}</option>
+                    @endforeach
+    @endif
+    </select>
+    <div id="employeetype-error" class="error-message"></div>
+</form>
+
+<div id="guest-request-Button-panel">
+    <div id="guest-request-message"
+         data-submitting="{{ $translation['submitting'] ?? 'Submitting...' }}"
+                 data-submitting-text="{{ $translation['submitting_text'] ?? 'Please wait while we process your request.' }}"
+                 data-success="{{ $translation['success'] ?? 'Success!' }}"
+                 data-success-message="{{ $translation['success_message'] ?? 'Your guest access request has been submitted successfully. You can now log in with your credentials.' }}"
+                 data-error="{{ $translation['error'] ?? 'Error:' }}"
+                 data-network-error="{{ $translation['network_error'] ?? 'A network error occurred. Please check your connection and try again.' }}"
+                 data-general-error="{{ $translation['general_error'] ?? 'An error occurred while processing your request. Please try again.' }}">
+            </div>
+            <button id="submitGuestRequestButton" class="btn-lg-fill align-end top-gap-1" type="button" onclick="submitGuestRequest()">
+                {{ $translation['submit_request'] ?? 'Submit Request' }}
+    </button>
+</div>
+
+@if($authenticationMethod === 'LOCAL_ONLY')
+        {{-- In LOCAL_ONLY mode, go back to main (which is local login) --}}
+        <div class="back-to-main-link">
+            <button class="btn-link" onclick="switchToMainLogin()">
+{{ $translation['back_to_login'] ?? 'Back to Login' }}
+        </button>
+    </div>
+@else
+        {{-- In other modes, go back to local auth panel --}}
+        <div class="back-to-local-link">
+            <button class="btn-link" onclick="switchToLocalUsersLogin()">
+{{ $translation['back_to_login'] ?? 'Back to Login' }}
+        </button>
+    </div>
+@endif
+    </div>
+@endif
+
+-->