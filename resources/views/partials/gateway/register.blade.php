@extends('layouts.gateway')
@section('content')


<div class="wrapper">

    <div class="container" style="overflow:auto">

        @if(($isFirstLoginLocalUser ?? false) && ($needsPasswordReset ?? false))
        <div class="slide" data-index="0" style="display:none" id="password-change-slide">
        {{-- Password Change Slide for Local Users who need password reset --}}
    
            <h1>{{ $translation["change_password"] ?? "Change Password" }}</h1>
            <p class="slide-subtitle">
                {{ $translation["change_password_text"] ?? "Please set a new password for your account." }}
            </p>
            <input placeholder="{{ $translation["new_password"] ?? "New Password" }}" id="new-password-input" type="password" class="top-gap-2">
            <input placeholder="{{ $translation["confirm_password"] ?? "Confirm Password" }}" id="confirm-password-input" type="password" class="top-gap-2">
            <div class="nav-buttons">
                <button class="btn-lg-fill" onclick="validateAndSavePassword()">{{ $translation["Save"] ?? "Save" }}</button>
            </div>
            <p class="red-text" id="password-alert-message"></p>
        </div>
        @endif
        

        <div class="slide" data-index="1" style="display: none;">
        {{-- Welcome Slide --}}
    
            <h1>{{ $translation["Reg_SL1_H"] }}</h1>
            <div class="slide-content">
                <p>{{ $translation["Reg_SL1_T"] }}</p>
            </div>
            <div class="nav-buttons">
                <button class="btn-lg-fill" onclick="navigateToSlide(2)">{{ $translation["Reg_SL1_B"] }}</button>
            </div>
        </div>

        <div class="slide" data-index="2" @if(!config('hawki.groupchat_active', true)) style="display: none;" @endif>
        {{-- Groupchat Slide --}}

            <h1>{{ $translation["Reg_SL2_H"] }}</h1>
            <div class="slide-content">
                <p>
                    {{ $translation["Reg_SL2_T"] }}
                </p>
            </div>
            <div class="nav-buttons">
                <button class="btn-lg-fill" onclick="navigateToSlide(3)">{{ $translation["Reg_SL2_B"] }}</button>
            </div>
        </div>

        <div class="slide" data-index="3" style="display: none;">
        {{-- Guidelines Slide --}}

            @include('partials.home.modals.guidelines-modal')
        </div>



        <div class="slide" data-index="4" style="display: none;">
        {{-- Datakey Info Slide --}}    

                <h1>{{ $translation["Reg_SL4_H"] }}</h1>
                <div class="slide-content">
                    <p>
                        {!! $translation["Reg_SL4_T"] !!}
                    </p>
                </div>
                <div class="nav-buttons">
                    <button class="btn-lg-fill" onclick="switchSlide(5)">{{ $translation["Reg_SL4_B"] }}</button>
                </div>
        </div>



        <div class="slide" data-index="5" style="display: none;">
        {{-- Datakey Input Slide --}} 

            <h1>{{ $translation["Reg_SL5_H"] }}</h1>
<<<<<<< HEAD
            <input placeholder="{{  $translation["Reg_SL5_PH1"] }}" id="passkey-input" class="passkey-input" type="password">
            <div id="passkey-repeat" style="display:none" class="top-gap-2">
                <input placeholder="{{  $translation["Reg_SL5_PH2"] }}" class="passkey-input" type="password">
            </div>
=======
            <form id="passkey-form"  autocomplete="off">
                <div class="password-input-wrapper">
                    <input
                        class="passkey-input"
                        placeholder="{{ $translation['Reg_SL5_PH1'] }}"
                        id="passkey-input"
                        type="text"
                        autocomplete="new-password"
                        autocorrect="off"
                        autocapitalize="off"
                        spellcheck="false"
                        name="not_a_password_input"
                    />
                    <div class="btn-xs" id="visibility-toggle">
                        <x-icon name="eye" id="eye"/>
                        <x-icon name="eye-off" id="eye-off" style="display: none"/>
                    </div>
                </div>

                <div id="passkey-repeat" class="password-input-wrapper top-gap-2" style="display:none" >
                    <input
                        class="passkey-input"
                        placeholder="{{  $translation["Reg_SL5_PH2"] }}"
                        type="text"
                        autocomplete="new-password"
                        autocorrect="off"
                        autocapitalize="off"
                        spellcheck="false"
                        name="not_a_password_input"

                    />
                    <div class="btn-xs" id="visibility-toggle">
                        <x-icon name="eye" id="eye"/>
                        <x-icon name="eye-off" id="eye-off" style="display: none"/>
                    </div>
                </div>
            </form>
>>>>>>> a1e4f76a
            <p class="slide-subtitle top-gap-2">
                {!! $translation["Reg_SL5_T"] !!}
            </p>
            <p class="red-text" id="alert-message"></p>

            <div class="nav-buttons">
                <button class="btn-lg-fill" onclick="checkPasskey()">{{ $translation["Save"] }}</button>
            </div>

        </div>



        <div class="slide" data-index="6" style="display: none;">
        {{-- Save Datakey Slide --}}
    
            <h1 class="zero-b-margin">{{ $translation["Reg_SL6_H"] }}</h1>
            <p class="slide-subtitle top-gap-2">
                {{ $translation["Reg_SL6_T"] }}
            </p>
            <div class="backup-hash-row">
                <h3 id="backup-hash" class="demo-hash"></h3>
                <button class="btn-sm border" onclick="downloadTextFile()">
                    <x-icon name="download"/>
                </button>
            </div>
            <div class="nav-buttons">
                <button class="btn-lg-fill" onclick="onBackupCodeComplete()">{{ $translation["Continue"] }}</button>
            </div>
        </div>

        <div class="slide" data-index="7" style="display: none;">
         {{-- Auto Generate Passkey Slide --}}

                 <h1>{{ $translation["Reg_SL0_H"] }}</h1>
                 <div class="slide-content">
                     <p>
                         {!! $translation["Reg_SL0_T"] !!}
                     </p>
                 </div>
                 <div class="nav-buttons">
                     <button class="btn-lg-fill" onclick="autoGeneratePasskey()">{{ $translation["Reg_SL0_B"] }}</button>
                 </div>                
         </div>

        <div class="slide" id="slide-8" data-index="8" style="display: none;">
        {{-- Admin Approval Required Slide for Self-Registered Users --}}
            <h1>{{ $translation["Reg_SL7_H"] }}</h1>
            <div class="slide-content">
                <p>{{ $translation["Reg_SL7_T"] }}</p>
                <p>
                    {{ $translation["Reg_SL7_Contact"] }}
                    <strong>
                        <a href="mailto:{{ config('mail.from.address') }}" id="contact-email">
                            {{ config('mail.from.address') }}
                        </a>
                    </strong>
                    <br>
                </p>
            </div>
            <div class="nav-buttons">
                <button class="btn-lg-fill" onclick="redirectToLogin()">
                    {{ $translation["Logout"] ?? "Logout" }}
                </button>
            </div>
            </div>
        </div>     

    </div>

</div>
<div class="slide-back-btn" onclick="switchBackSlide()">
    <x-icon name="chevron-left"/>
</div>
@include('partials.home.modals.confirm-modal')




<script>
    let userInfo = @json($userInfo);
    let passkeyMethod = @json($passkeyMethod ?? 'user');
    let isFirstLoginLocalUser = @json($isFirstLoginLocalUser ?? false);
    let needsPasswordReset = @json($needsPasswordReset ?? false);
    let groupchatActive = @json(config('hawki.groupchat_active', true));
    let needsApproval = @json($needsApproval ?? false);
    const translation = @json($translation);
    
    
    initializeRegistration();
<<<<<<< HEAD
    
    // Helper function to safely switch to a slide after ensuring DOM is ready
    function safelyNavigateToSlide(slideIndex, maxRetries = 5) {
        const slide = document.querySelector(`.slide[data-index="${slideIndex}"]`);
        if (slide) {
            switchSlide(slideIndex);
        } else if (maxRetries > 0) {
            console.log(`Slide ${slideIndex} not found, retrying...`);
            setTimeout(() => safelyNavigateToSlide(slideIndex, maxRetries - 1), 50);
        } else {
            console.error(`Failed to find slide ${slideIndex} after multiple attempts`);
        }
    }
    
    // Helper function to navigate slides while respecting groupchat settings
    function navigateToSlide(targetSlide) {
        // If trying to navigate to slide 2 (groupchat) and groupchat is disabled, skip to slide 3
        if (targetSlide === 2 && !groupchatActive) {
            switchSlide(3);
        }
        // If navigating from slide 1 to slide 2 and groupchat is disabled, go to slide 3 instead
        else if (targetSlide === 2 && !groupchatActive) {
            switchSlide(3);
        }
        // If navigating backwards from slide 3 and groupchat is disabled, go to slide 1 instead of slide 2
        else if (targetSlide === 2 && currentSlideIndex === 3 && !groupchatActive) {
            switchSlide(1);
        }
        else {
            switchSlide(targetSlide);
        }
    }
    
    // Function to handle navigation from Guidelines slide (slide 3) based on passkey method
    // Make this a global function for potential reuse
    window.navigateFromGuidelines = function() {
        
        if (passkeyMethod === 'system') {
            // System generated passkeys - go to slide 7 (auto generate)
            switchSlide(7);
        } else {
            // User defined passkeys - go to slide 4 (passkey info)
            switchSlide(4);
        }
    }
    
    /**
     * Override modalClick to handle both modal closing and registration navigation
     * This consolidates the functionality from home_functions.js and registration-specific logic
     */
    window.modalClick = function(button) {
        //console.log('Guidelines modal confirmed, navigating based on passkey method:', passkeyMethod);
        
        // Handle modal closing (from home_functions.js pattern)
        const modal = button.closest('.modal');
        if (modal) {
            localStorage.setItem(modal.id, "true");
            modal.remove();
        }
        
        // Handle registration-specific navigation
        window.navigateFromGuidelines();
    };
    
    // Override the switchBackSlide function to handle groupchat skipping and passkey method routing
    function switchBackSlideWithGroupchatCheck(){
        let targetIndex = currentSlideIndex - 1;
        
        // If we're going back to slide 2 and groupchat is disabled, go to slide 1 instead
        if (targetIndex === 2 && !groupchatActive) {
            targetIndex = 1;
        }
        
        // Special handling for slides 4 and 7 - both should go back to slide 3 (guidelines)
        if (currentSlideIndex === 4 || currentSlideIndex === 7) {
            targetIndex = 3;
        }
        
        switchSlide(targetIndex);
    }
    
    // Override the global switchBackSlide function
    window.switchBackSlide = switchBackSlideWithGroupchatCheck;
    
    // Determine initial slide based on user status - priority order matters!
    if (needsApproval) {
        // HIGHEST PRIORITY: Users who need admin approval - show approval slide immediately
        window.addEventListener('DOMContentLoaded', function() {
            document.getElementById('slide-8').style.display = 'block';
            // Hide back button on approval slide since there's no previous slide
            document.querySelector('.slide-back-btn').style.display = 'none';
            safelyNavigateToSlide(8);
        });
    } else if (isFirstLoginLocalUser && needsPasswordReset) {
        // SECOND PRIORITY: Admin-created users who need password reset
        window.addEventListener('DOMContentLoaded', function() {
            document.getElementById('password-change-slide').style.display = 'block';
            safelyNavigateToSlide(0);
        });
    } else {
        // NORMAL FLOW: Users who can proceed with registration (including approved self-service users)
        window.addEventListener('DOMContentLoaded', function() {
            // Determine starting slide based on user auth type
            if (isFirstLoginLocalUser) {
                // Local users start with slide 0 (password change slide is already handled above)
                // For local users who don't need password reset, start normally
                safelyNavigateToSlide(1);
            } else {
                // External users (LDAP, OIDC, Shibboleth) start with slide 1 (Welcome)
                safelyNavigateToSlide(1);
            }
        });
    }
=======
    document.addEventListener('DOMContentLoaded', function(){
        switchSlide(1);
        cleanupUserData();
    });

    document.addEventListener('DOMContentLoaded', function () {
        const inputWrappers = document.querySelectorAll('.password-input-wrapper');

        inputWrappers.forEach(wrapper => {
            const input = wrapper.querySelector('.passkey-input');
            const toggleBtn = wrapper.querySelector('.btn-xs');
            input.dataset.visible = 'false'

            //random name will prevent chrome from auto filling.
            const rand = generateTempHash();
            input.setAttribute('name', rand);

            // Initialize the real value in a dataset
            input.dataset.realValue = '';

            // Input filter for allowed characters
            input.addEventListener('beforeinput', function (event) {
                if (event.inputType.startsWith('insert')) {
                    if (!/^[A-Za-z0-9!@#$%^&*()_+-]+$/.test(event.data)) {
                        event.preventDefault();
                        showAllowedCharactersMessage();
                        input.parentElement.style.border = '1px solid red'

                        setTimeout(() => {
                            input.parentElement.style.border = 'var(--border-stroke-thin)';
                            console.log('back');
                        }, 200);
                    }
                }
            });
>>>>>>> a1e4f76a

    // Password validation and saving for local users
    function validateAndSavePassword() {
        const newPassword = document.getElementById('new-password-input').value;
        const confirmPassword = document.getElementById('confirm-password-input').value;
        const alertElement = document.getElementById('password-alert-message');

        // Clear previous alerts
        alertElement.textContent = '';

<<<<<<< HEAD
        // Validate passwords
        if (!newPassword || newPassword.length < 6) {
            alertElement.textContent = 'Password must be at least 6 characters long.';
            return;
        }

        if (newPassword !== confirmPassword) {
            alertElement.textContent = 'Passwords do not match.';
            return;
        }

        // Store new password globally for completeRegistration
        window.localUserNewPassword = newPassword;
        
        // After password is set, continue with normal registration flow
        // Start with slide 1 (welcome/intro) then proceed to passkey generation
        switchSlide(1);
    }

    // Function to redirect back to login page
    function redirectToLogin() {
        window.location.href = '/login';
    }

    // For local users, override completeRegistration to include new password
    if (isFirstLoginLocalUser) {
        // Store the original function
        const originalCompleteRegistration = window.completeRegistration;
        
        // Override with our version that adds the password
        window.completeRegistration = async function() {
            //console.log('Local user completeRegistration called with password:', window.localUserNewPassword);
            
            setOverlay(true, true);

            // Generate a key pair (public and private keys)
            const keyPair = await generateKeyPair();

            // Export the public key and private key
            const exportedPublicKey = await window.crypto.subtle.exportKey("spki", keyPair.publicKey);
            const exportedPrivateKey = await window.crypto.subtle.exportKey("pkcs8", keyPair.privateKey);

            publicKeyBase64 = arrayBufferToBase64(exportedPublicKey);
            privateKeyBase64 = arrayBufferToBase64(exportedPrivateKey);

            await keychainSet('publicKey', publicKeyBase64, false, false);
            await keychainSet('privateKey', privateKeyBase64, false, false);

            // Generate and encrypt the aiConvKey and keychain
            const aiConvKey = await generateKey();
            const keychainData = await keychainSet('aiConvKey', aiConvKey, true, false);
            
            // Prepare the data to send to the server
            const dataToSend = {
                publicKey: publicKeyBase64,
                keychain: keychainData.ciphertext,
                KCIV: keychainData.iv, 
                KCTAG: keychainData.tag,
                backupHash: backupHash, // Include backup hash for email
            };
            
            // Add new password for local users
            if (window.localUserNewPassword) {
                dataToSend.newPassword = window.localUserNewPassword;
                //console.log('Added newPassword to dataToSend');
            }

            try {
                const csrfToken = document.querySelector('meta[name="csrf-token"]').getAttribute('content');

                // Send the registration data to the server
                const response = await fetch('/req/complete_registration', {
                    method: 'POST',
                    headers: {
                        'Content-Type': 'application/json',
                        "X-CSRF-TOKEN": csrfToken
                    },
                    body: JSON.stringify(dataToSend)
                });

                // Handle the server response
                if (!response.ok) {
                    const errorData = await response.json();
                    console.error('Server Error:', errorData.error);
                    return;
                }

                const jsonData = await response.json();
                if (jsonData.success) {
                    console.log('Registration successful, redirecting...');
                    window.location.href = jsonData.redirectUri || '/chat';
                } else {
                    console.error('Registration failed:', jsonData);
                }
            } catch (error) {
                console.error('Registration request failed:', error);
                setOverlay(false, false);
            }
        };
=======
                if(input.dataset.visible === 'false'){
                    input.value = '*'.repeat(updated.length);
                }

            });

            // Prevent copy/cut/paste
            ['copy', 'cut', 'paste'].forEach(evt =>
                input.addEventListener(evt, e => e.preventDefault())
            );

            // Toggle visibility
            toggleBtn.addEventListener('click', function () {
                const real = input.dataset.realValue || '';
                const icons = toggleBtn.querySelectorAll('svg');
                const eye = icons[0];
                const eyeOff = icons[1];

                const isVisible = input.dataset.visible === 'true';
                if (!isVisible) {
                    input.value = real;
                    eye.style.display = 'none';
                    eyeOff.style.display = 'inline-block';
                    input.dataset.visible = 'true';
                }
                else {
                    input.value = '*'.repeat(real.length);
                    eye.style.display = 'inline-block';
                    eyeOff.style.display = 'none';
                    input.dataset.visible = 'false';
                }
            });
        });
    });

    function showAllowedCharactersMessage(){
        const msg = document.querySelector('#alert-message');
        msg.innerText = translation.HS_Allowed_PK_Characters;
>>>>>>> a1e4f76a
    }

    // Note: generatePasskeyFromSecret() and autoGeneratePasskey() are now imported from auto_passkey_generation.js
    // These functions are available globally via window object

    setTimeout(() => {
        if(@json($activeOverlay)){
            setOverlay(false, true)
        }
    }, 100);
</script>

{{-- Auto Passkey Generation Module --}}
<script src="{{ asset('js_v2.1.0/auto_passkey_generation.js') }}?v={{ substr(md5_file(public_path('js_v2.1.0/auto_passkey_generation.js')), 0, 8) }}"></script>

@endsection<|MERGE_RESOLUTION|>--- conflicted
+++ resolved
@@ -9,7 +9,7 @@
         @if(($isFirstLoginLocalUser ?? false) && ($needsPasswordReset ?? false))
         <div class="slide" data-index="0" style="display:none" id="password-change-slide">
         {{-- Password Change Slide for Local Users who need password reset --}}
-    
+
             <h1>{{ $translation["change_password"] ?? "Change Password" }}</h1>
             <p class="slide-subtitle">
                 {{ $translation["change_password_text"] ?? "Please set a new password for your account." }}
@@ -22,11 +22,11 @@
             <p class="red-text" id="password-alert-message"></p>
         </div>
         @endif
-        
+
 
         <div class="slide" data-index="1" style="display: none;">
         {{-- Welcome Slide --}}
-    
+
             <h1>{{ $translation["Reg_SL1_H"] }}</h1>
             <div class="slide-content">
                 <p>{{ $translation["Reg_SL1_T"] }}</p>
@@ -59,7 +59,7 @@
 
 
         <div class="slide" data-index="4" style="display: none;">
-        {{-- Datakey Info Slide --}}    
+        {{-- Datakey Info Slide --}}
 
                 <h1>{{ $translation["Reg_SL4_H"] }}</h1>
                 <div class="slide-content">
@@ -75,15 +75,9 @@
 
 
         <div class="slide" data-index="5" style="display: none;">
-        {{-- Datakey Input Slide --}} 
+        {{-- Datakey Input Slide --}}
 
             <h1>{{ $translation["Reg_SL5_H"] }}</h1>
-<<<<<<< HEAD
-            <input placeholder="{{  $translation["Reg_SL5_PH1"] }}" id="passkey-input" class="passkey-input" type="password">
-            <div id="passkey-repeat" style="display:none" class="top-gap-2">
-                <input placeholder="{{  $translation["Reg_SL5_PH2"] }}" class="passkey-input" type="password">
-            </div>
-=======
             <form id="passkey-form"  autocomplete="off">
                 <div class="password-input-wrapper">
                     <input
@@ -121,7 +115,6 @@
                     </div>
                 </div>
             </form>
->>>>>>> a1e4f76a
             <p class="slide-subtitle top-gap-2">
                 {!! $translation["Reg_SL5_T"] !!}
             </p>
@@ -137,7 +130,7 @@
 
         <div class="slide" data-index="6" style="display: none;">
         {{-- Save Datakey Slide --}}
-    
+
             <h1 class="zero-b-margin">{{ $translation["Reg_SL6_H"] }}</h1>
             <p class="slide-subtitle top-gap-2">
                 {{ $translation["Reg_SL6_T"] }}
@@ -164,7 +157,7 @@
                  </div>
                  <div class="nav-buttons">
                      <button class="btn-lg-fill" onclick="autoGeneratePasskey()">{{ $translation["Reg_SL0_B"] }}</button>
-                 </div>                
+                 </div>
          </div>
 
         <div class="slide" id="slide-8" data-index="8" style="display: none;">
@@ -188,7 +181,7 @@
                 </button>
             </div>
             </div>
-        </div>     
+        </div>
 
     </div>
 
@@ -209,11 +202,9 @@
     let groupchatActive = @json(config('hawki.groupchat_active', true));
     let needsApproval = @json($needsApproval ?? false);
     const translation = @json($translation);
-    
-    
+
     initializeRegistration();
-<<<<<<< HEAD
-    
+
     // Helper function to safely switch to a slide after ensuring DOM is ready
     function safelyNavigateToSlide(slideIndex, maxRetries = 5) {
         const slide = document.querySelector(`.slide[data-index="${slideIndex}"]`);
@@ -226,7 +217,7 @@
             console.error(`Failed to find slide ${slideIndex} after multiple attempts`);
         }
     }
-    
+
     // Helper function to navigate slides while respecting groupchat settings
     function navigateToSlide(targetSlide) {
         // If trying to navigate to slide 2 (groupchat) and groupchat is disabled, skip to slide 3
@@ -245,11 +236,11 @@
             switchSlide(targetSlide);
         }
     }
-    
+
     // Function to handle navigation from Guidelines slide (slide 3) based on passkey method
     // Make this a global function for potential reuse
     window.navigateFromGuidelines = function() {
-        
+
         if (passkeyMethod === 'system') {
             // System generated passkeys - go to slide 7 (auto generate)
             switchSlide(7);
@@ -258,45 +249,45 @@
             switchSlide(4);
         }
     }
-    
+
     /**
      * Override modalClick to handle both modal closing and registration navigation
      * This consolidates the functionality from home_functions.js and registration-specific logic
      */
     window.modalClick = function(button) {
         //console.log('Guidelines modal confirmed, navigating based on passkey method:', passkeyMethod);
-        
+
         // Handle modal closing (from home_functions.js pattern)
         const modal = button.closest('.modal');
         if (modal) {
             localStorage.setItem(modal.id, "true");
             modal.remove();
         }
-        
+
         // Handle registration-specific navigation
         window.navigateFromGuidelines();
     };
-    
+
     // Override the switchBackSlide function to handle groupchat skipping and passkey method routing
     function switchBackSlideWithGroupchatCheck(){
         let targetIndex = currentSlideIndex - 1;
-        
+
         // If we're going back to slide 2 and groupchat is disabled, go to slide 1 instead
         if (targetIndex === 2 && !groupchatActive) {
             targetIndex = 1;
         }
-        
+
         // Special handling for slides 4 and 7 - both should go back to slide 3 (guidelines)
         if (currentSlideIndex === 4 || currentSlideIndex === 7) {
             targetIndex = 3;
         }
-        
+
         switchSlide(targetIndex);
     }
-    
+
     // Override the global switchBackSlide function
     window.switchBackSlide = switchBackSlideWithGroupchatCheck;
-    
+
     // Determine initial slide based on user status - priority order matters!
     if (needsApproval) {
         // HIGHEST PRIORITY: Users who need admin approval - show approval slide immediately
@@ -326,43 +317,6 @@
             }
         });
     }
-=======
-    document.addEventListener('DOMContentLoaded', function(){
-        switchSlide(1);
-        cleanupUserData();
-    });
-
-    document.addEventListener('DOMContentLoaded', function () {
-        const inputWrappers = document.querySelectorAll('.password-input-wrapper');
-
-        inputWrappers.forEach(wrapper => {
-            const input = wrapper.querySelector('.passkey-input');
-            const toggleBtn = wrapper.querySelector('.btn-xs');
-            input.dataset.visible = 'false'
-
-            //random name will prevent chrome from auto filling.
-            const rand = generateTempHash();
-            input.setAttribute('name', rand);
-
-            // Initialize the real value in a dataset
-            input.dataset.realValue = '';
-
-            // Input filter for allowed characters
-            input.addEventListener('beforeinput', function (event) {
-                if (event.inputType.startsWith('insert')) {
-                    if (!/^[A-Za-z0-9!@#$%^&*()_+-]+$/.test(event.data)) {
-                        event.preventDefault();
-                        showAllowedCharactersMessage();
-                        input.parentElement.style.border = '1px solid red'
-
-                        setTimeout(() => {
-                            input.parentElement.style.border = 'var(--border-stroke-thin)';
-                            console.log('back');
-                        }, 200);
-                    }
-                }
-            });
->>>>>>> a1e4f76a
 
     // Password validation and saving for local users
     function validateAndSavePassword() {
@@ -373,7 +327,6 @@
         // Clear previous alerts
         alertElement.textContent = '';
 
-<<<<<<< HEAD
         // Validate passwords
         if (!newPassword || newPassword.length < 6) {
             alertElement.textContent = 'Password must be at least 6 characters long.';
@@ -387,7 +340,7 @@
 
         // Store new password globally for completeRegistration
         window.localUserNewPassword = newPassword;
-        
+
         // After password is set, continue with normal registration flow
         // Start with slide 1 (welcome/intro) then proceed to passkey generation
         switchSlide(1);
@@ -402,11 +355,11 @@
     if (isFirstLoginLocalUser) {
         // Store the original function
         const originalCompleteRegistration = window.completeRegistration;
-        
+
         // Override with our version that adds the password
         window.completeRegistration = async function() {
             //console.log('Local user completeRegistration called with password:', window.localUserNewPassword);
-            
+
             setOverlay(true, true);
 
             // Generate a key pair (public and private keys)
@@ -425,16 +378,16 @@
             // Generate and encrypt the aiConvKey and keychain
             const aiConvKey = await generateKey();
             const keychainData = await keychainSet('aiConvKey', aiConvKey, true, false);
-            
+
             // Prepare the data to send to the server
             const dataToSend = {
                 publicKey: publicKeyBase64,
                 keychain: keychainData.ciphertext,
-                KCIV: keychainData.iv, 
+                KCIV: keychainData.iv,
                 KCTAG: keychainData.tag,
                 backupHash: backupHash, // Include backup hash for email
             };
-            
+
             // Add new password for local users
             if (window.localUserNewPassword) {
                 dataToSend.newPassword = window.localUserNewPassword;
@@ -473,7 +426,63 @@
                 setOverlay(false, false);
             }
         };
-=======
+    }
+
+    document.addEventListener('DOMContentLoaded', function () {
+        const inputWrappers = document.querySelectorAll('.password-input-wrapper');
+
+        inputWrappers.forEach(wrapper => {
+            const input = wrapper.querySelector('.passkey-input');
+            const toggleBtn = wrapper.querySelector('.btn-xs');
+            input.dataset.visible = 'false'
+
+            //random name will prevent chrome from auto filling.
+            const rand = generateTempHash();
+            input.setAttribute('name', rand);
+
+            // Initialize the real value in a dataset
+            input.dataset.realValue = '';
+
+            // Input filter for allowed characters
+            input.addEventListener('beforeinput', function (event) {
+                if (event.inputType.startsWith('insert')) {
+                    if (!/^[A-Za-z0-9!@#$%^&*()_+-]+$/.test(event.data)) {
+                        event.preventDefault();
+                        showAllowedCharactersMessage();
+                        input.parentElement.style.border = '1px solid red'
+
+                        setTimeout(() => {
+                            input.parentElement.style.border = 'var(--border-stroke-thin)';
+                            console.log('back');
+                        }, 200);
+                    }
+                }
+            });
+
+            // Handle Enter key
+            input.addEventListener('keypress', function (event) {
+                if (event.key === 'Enter') {
+                    event.preventDefault();
+                    checkPasskey();
+                }
+            });
+
+            // Mask input and store real value
+            input.addEventListener('input', function (e) {
+                const realValue = input.dataset.realValue || '';
+                const newValue = e.target.value;
+                const oldLength = realValue.length;
+                const newLength = newValue.length;
+
+                let updated = realValue;
+                if (newLength > oldLength) {
+                    updated += newValue.slice(oldLength);
+                } else if (newLength < oldLength) {
+                    updated = updated.slice(0, newLength);
+                }
+
+                input.dataset.realValue = updated;
+
                 if(input.dataset.visible === 'false'){
                     input.value = '*'.repeat(updated.length);
                 }
@@ -509,14 +518,13 @@
         });
     });
 
+    // Note: generatePasskeyFromSecret() and autoGeneratePasskey() are now imported from auto_passkey_generation.js
+    // These functions are available globally via window object
+
     function showAllowedCharactersMessage(){
         const msg = document.querySelector('#alert-message');
         msg.innerText = translation.HS_Allowed_PK_Characters;
->>>>>>> a1e4f76a
-    }
-
-    // Note: generatePasskeyFromSecret() and autoGeneratePasskey() are now imported from auto_passkey_generation.js
-    // These functions are available globally via window object
+    }
 
     setTimeout(() => {
         if(@json($activeOverlay)){
