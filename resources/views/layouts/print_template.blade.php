<!DOCTYPE html>
<html class="lightMode">
<head>

	<meta charset="UTF-8">
	<meta name="viewport" content="width=device-width, initial-scale=1, maximum-scale=1.0, user-scalable=no" />
	<meta name="csrf-token" content="{{ csrf_token() }}">

    <meta charset="UTF-8">
    <meta name="viewport" content="width=device-width, initial-scale=1, maximum-scale=1.0, user-scalable=no">

	<title>{{ env('APP_NAME') }}</title>
    <link rel="icon" href="{{ asset('favicon.ico') }}">

<<<<<<< HEAD
    <link rel="stylesheet" href="{{ asset('css_v2.1.0/gfont-firesans/firesans.css') }}">
    <link rel="stylesheet" href="{{ asset('css_v2.1.0/print_styles.css') }}">
    <!-- <link rel="stylesheet" href="{{ asset('css_v2.1.0/hljs_custom.css') }}"> -->

    @vite('resources/js/app.js')

	<script src="{{ asset('js_v2.1.0/message_functions.js') }}?v={{ substr(md5_file(public_path('js_v2.1.0/message_functions.js')), 0, 8) }}"></script>
	<script src="{{ asset('js_v2.1.0/stream_functions.js') }}"></script>
	<script src="{{ asset('js_v2.1.0/syntax_modifier.js') }}?v={{ substr(md5_file(public_path('js_v2.1.0/syntax_modifier.js')), 0, 8) }}"></script>
    <script src="{{ asset('js_v2.1.0/encryption.js') }}"></script>
    <script src="{{ asset('js_v2.1.0/export.js') }}"></script>
    <script src="{{ asset('js_v2.1.0/file_manager.js') }}"></script>
    <script src="{{ asset('js_v2.1.0/attachment_handler.js') }}"></script>
=======
    <link rel="stylesheet" href="{{ asset('css/print_styles.css') }}">
    <!-- <link rel="stylesheet" href="{{ asset('css/hljs_custom.css') }}"> -->

    @vite('resources/js/app.js')

	<script src="{{ asset('js/message_functions.js') }}"></script>
	<script src="{{ asset('js/stream_functions.js') }}"></script>
	<script src="{{ asset('js/syntax_modifier.js') }}"></script>
    <script src="{{ asset('js/encryption.js') }}"></script>
    <script src="{{ asset('js/export.js') }}"></script>
    <script src="{{ asset('js/file_manager.js') }}"></script>
    <script src="{{ asset('js/attachment_handler.js') }}"></script>
>>>>>>> a1e4f76a


</head>
<body>
    <div class="wrapper">
        <div class="chatlog-container">

            <div class="scroll-container">
                <div class="scroll-panel">

                </div>
            </div>

            </div>
    </div>



<template id="thread-template">
	<div class="thread" id="0">

	</div>
</template>

<template id="message-template">
	<div class="message" id="">
		<div class="message-wrapper">
			<div class="message-header">
				<div class="message-author"></div>
			</div>
			<div class="attachments"></div>

			<div class="message-content">
				<span class="assistant-mention"></span>
				<span class="message-text"></span>
			</div>

		</div>
	</div>
</template>

@include('partials.home.templates.attachment-template')
</body>
</html>


<script>

    const userInfo = @json($user);
	const userAvatarUrl = @json($userData['avatar_url']);
	const hawkiAvatarUrl = @json($userData['hawki_avatar_url']);
	const activeModule = @json($activeModule);
    const chatData = @json($chatData);
	const activeLocale = {!! json_encode(Session::get('language')) !!};

	const modelsList = @json($models).models.filter(model => !model.hasOwnProperty('visible') || model.visible);
	const defaultModels = @json($models).defaultModels;
	const systemModels = @json($models).systemModels;

	const translation = @json($translation);
	window.addEventListener('DOMContentLoaded', async (event) => {
        preparePrintPage();
    });

</script><|MERGE_RESOLUTION|>--- conflicted
+++ resolved
@@ -12,23 +12,7 @@
 	<title>{{ env('APP_NAME') }}</title>
     <link rel="icon" href="{{ asset('favicon.ico') }}">
 
-<<<<<<< HEAD
-    <link rel="stylesheet" href="{{ asset('css_v2.1.0/gfont-firesans/firesans.css') }}">
-    <link rel="stylesheet" href="{{ asset('css_v2.1.0/print_styles.css') }}">
-    <!-- <link rel="stylesheet" href="{{ asset('css_v2.1.0/hljs_custom.css') }}"> -->
-
-    @vite('resources/js/app.js')
-
-	<script src="{{ asset('js_v2.1.0/message_functions.js') }}?v={{ substr(md5_file(public_path('js_v2.1.0/message_functions.js')), 0, 8) }}"></script>
-	<script src="{{ asset('js_v2.1.0/stream_functions.js') }}"></script>
-	<script src="{{ asset('js_v2.1.0/syntax_modifier.js') }}?v={{ substr(md5_file(public_path('js_v2.1.0/syntax_modifier.js')), 0, 8) }}"></script>
-    <script src="{{ asset('js_v2.1.0/encryption.js') }}"></script>
-    <script src="{{ asset('js_v2.1.0/export.js') }}"></script>
-    <script src="{{ asset('js_v2.1.0/file_manager.js') }}"></script>
-    <script src="{{ asset('js_v2.1.0/attachment_handler.js') }}"></script>
-=======
     <link rel="stylesheet" href="{{ asset('css/print_styles.css') }}">
-    <!-- <link rel="stylesheet" href="{{ asset('css/hljs_custom.css') }}"> -->
 
     @vite('resources/js/app.js')
 
@@ -39,7 +23,6 @@
     <script src="{{ asset('js/export.js') }}"></script>
     <script src="{{ asset('js/file_manager.js') }}"></script>
     <script src="{{ asset('js/attachment_handler.js') }}"></script>
->>>>>>> a1e4f76a
 
 
 </head>
