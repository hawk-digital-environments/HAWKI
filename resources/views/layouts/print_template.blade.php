--- conflicted
+++ resolved
@@ -73,24 +73,13 @@
 	const hawkiAvatarUrl = @json($userData['hawki_avatar_url']);
 	const activeModule = @json($activeModule);
     const data = @json($messages);
-<<<<<<< HEAD
-    const activeLocale = {!! json_encode(Session::get('language')) !!};
-=======
 	const activeLocale = {!! json_encode(Session::get('language')) !!};
 
 	const modelsList = @json($models).models;
 	const defaultModel = @json($models).defaultModel;
 	const systemModels = @json($models).systemModels;
 
->>>>>>> 6bd63381
 	const translation = @json($translation);
-
-	const modelsList = @json($models).models;
-	const defaultModel = @json($models).defaultModel;
-	const systemModels = @json($models).systemModels;
-
-	const aiHandle = "{{ config('app.aiHandle') }}";
-
 	window.addEventListener('DOMContentLoaded', async (event) => {
         preparePrintPage();
     });
