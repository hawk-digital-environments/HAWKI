--- conflicted
+++ resolved
@@ -105,11 +105,6 @@
 
 	const aiHandle = "{{ config('app.aiHandle') }}";
 
-<<<<<<< HEAD
-    const announcementList = @json($announcements);
-
-	window.addEventListener('DOMContentLoaded', async (event) => {
-=======
 	
 
 
@@ -122,7 +117,6 @@
 			window.location.href = '/handshake'; 
 		}
 
->>>>>>> 413e113c
 		setSessionCheckerTimer(0);
 		CheckModals()
 
