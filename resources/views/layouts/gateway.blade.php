--- conflicted
+++ resolved
@@ -8,28 +8,16 @@
 
     <title>{{ env('APP_NAME') }}</title>
 
-<<<<<<< HEAD
-    <link rel="stylesheet" href="{{ asset('css_v2.1.0/style.css') }}">
-    <link rel="stylesheet" href="{{ asset('css_v2.1.0/handshake_style.css') }}">
-    <link rel="stylesheet" href="{{ asset('css_v2.1.0/settings_style.css') }}">
-
-    <script src="{{ asset('js_v2.1.0/functions.js') }}"></script>
-    <script src="{{ asset('js_v2.1.0/encryption.js') }}"></script>
-    <script src="{{ asset('js_v2.1.0/auto_passkey_generation.js') }}?v={{ substr(md5_file(public_path('js_v2.1.0/auto_passkey_generation.js')), 0, 8) }}"></script>
-    <script src="{{ asset('js_v2.1.0/handshake_functions.js') }}?v={{ substr(md5_file(public_path('js_v2.1.0/handshake_functions.js')), 0, 8) }}"></script>
-    <script src="{{ asset('js_v2.1.0/settings_functions.js') }}"></script>
-    <script src="{{ asset('js_v2.1.0/announcements.js') }}"></script>
-=======
     <link rel="stylesheet" href="{{ asset('css/style.css') }}">
     <link rel="stylesheet" href="{{ asset('css/handshake_style.css') }}">
     <link rel="stylesheet" href="{{ asset('css/settings_style.css') }}">
 
     <script src="{{ asset('js/functions.js') }}"></script>
     <script src="{{ asset('js/handshake_functions.js') }}"></script>
+    <script src="{{ asset('js/auto_passkey_generation.js') }}"></script>
     <script src="{{ asset('js/encryption.js') }}"></script>
     <script src="{{ asset('js/settings_functions.js') }}"></script>
     <script src="{{ asset('js/announcements.js') }}"></script>
->>>>>>> a1e4f76a
     @vite('resources/js/app.js')
 
 	{!! $settingsPanel !!}
