{
    "Guidelines": "Leitfaden zum Umgang mit HAWKI",

    "Chat":"Chat",
    "Groupchat":"Gruppenchat",
    "Logout":"Ausloggen",
    "PromptImprovement":"Promptverbesserung",
    "Upload": "Hochladen",


    "Cnf_deleteConv": "Möchtest du dieses Gespräch wirklich löschen?",
    "Cnf_deleteRoom": "Möchtest du diesen Raum wirklich löschen?",
    "Cnf_leaveRoom": "Möchtest du diesen Raum wirklich verlassen?",
    "Cnf_removeMember": "Möchtest du dieses Mitglied wirklich entfernen?",

    "Cnf_tokenMsg1": "Bitte bewahre diesen Token sicher auf und verwende ihn mit Bedacht, um dein Konto zu schützen. Wenn HAWKI verdächtiges Verhalten feststellt, wird dieser Token widerrufen.",
    "Cnf_tokenMsg2": "Sobald du dieses Fenster schließt, kannst du diesen Schlüssel nicht mehr erneut abrufen.",
    "Cnf_tokenMsgSuccess": "Token erfolgreich erstellt",
    "Cnf_tokenRevoke": "Bist du sicher, dass du den Token widerrufen möchtest?",
    "Cnf_passkeyRemove": "Durch die Bestätigung werden dein Passwort und deine Schlüsselbunddaten aus diesem Browser entfernt. Bitte beachte, dass wir derzeit keine Lösungen zur Wiederherstellung von Passwörtern anbieten. <br> <b>Bitte stelle sicher, dass du eine sichere Sicherung deines Passworts hast, bevor du fortfährst.<b>",

    "Cnf_RemoveFile":"Möchtest du diese Datei wirklich löschen?",

    "Logout_Warning":"Um HAWKI weiterhin zu nutzen, müssen Sie diese Bedingungen akzeptieren.<strong>Klicken Sie auf „Bestätigen“, um sich von HAWKI abzumelden.</strong>",

    "Input_Err_UploadFailed": "Fehler beim Hochladen der Datei!",
    "Input_Err_NotSupported": "Dateityp wird nicht unterstützt:",
    "Input_Err_MaxSize": "Dateigröße überschreitet das zulässige Maximum.",

    "Exp_Title":"SESSION-TIMEOUT",
    "Exp_MSG":"Bitte logg dich erneut ein!",

    "Summery": "Zusammenfassung",
    "Auto_Generated":"automatisiert erstellt",
    "Exported_At":"Exportiert aus HAWKI am:",
    "By":"von",
    "Chatlog":"Verlauf",
    "Rooms": "Räume",

    "RemovedMember": "nicht verfügbar",

    "Abort": "Abbrechen",
    "AboutHAWKI": "Über HAWKI",
    "AboutHAWKI_ArianInfo": " | Wissenschaftlicher Mitarbeiter | HAWKI",
    "AboutHAWKI_Info": "Das Angebot wurde im Interaction Design Lab der HAWK entwickelt, um allen Hochschulangehörigen die Möglichkeit zu geben, künstliche Intelligenz in die Arbeitsprozesse zu integrieren und einen Begegnungsraum zu haben, damit sich eventuell neue Arbeitsweisen ergeben und eine hochschulinterne Diskussion über den Einsatz von K.I. entstehen kann. Dieses Angebot möchte auch didaktisch unterstützen, ein Verständnis für die Wirkungsweise eines solchen Sprachmodells zu entwickeln und gibt daher in den verschiedenen Bereichen auch Hinweise auf gut funktionierende Prompts (Texteingaben). Wir freuen uns über konstruktives Feedback, um dieses Angebot entsprechend Ihren Bedürfnissen und Erkenntnissen weiterzuentwickeln.",
    "AboutHAWKI_JonasInfo": " | Wissenschaftlicher Mitarbeiter | Hands On",
    "AboutHAWKI_StefanInfo": " | Digital Environments | Interaction Design ",
    "AboutHAWKI_VincentInfo": " | Wissenschaftlicher Mitarbeiter | Leitung Interaction Design Lab",
    "AccessTokens": "Access Tokens",
    "Add": "Hinzufügen",
    "Bio": "Bio",
    "Cancel": "Ablehnen",
    "ClearLocalData": "Lokale Daten entfernen und abmelden",
    "Close": "Schließen",
    "Confirm": "Bestätigen",
    "Continue": "Weiter",
    "Copied": "Kopiert!",
    "CopiedToolTip": "Kopiert!",
    "CopyToolTip": "Kopieren",
    "CreateARoom": "Einen Raum erstellen",
    "CreateRoom": "Raum erstellen",
    "CreateToken": "Create New Token",
    "DataProtection": "Datenschutz",
    "Delete": "Löschen",
    "DeleteChat": "Chat Löschen",
    "Description": "Beschreibung",
    "Download": "herunterladen",
    "Export": "Exportieren",
    "WebSearch":"Web Suche",
    "ExtAccToken": "Externe Zugangstoken",
    "General": "Allgemein",
    "History": "Verlauf",
<<<<<<< HEAD

    "HS-EnterBackupMsg": "Bitte gib deinen Wiederherstellungscode ein.",
    "HS-EnterPasskeyMsg": "Bitte gib deinen Datakey ein.",
    "HS-ForgottenPasskey": "Datakey vergessen?",
    "HS-ForgottenBackup": "Wiederherstellungscode verloren?",
    "HS-PasskeyIs": "Dein Datakey ist:",
    "HS-ResetProfile": "Profil zurücksetzen",

    "HS-LostBothT": "Hast du sowohl deinen Datakey als auch den Wiederherstellungscode verloren?",
    "HS-LostBothB": "Leider können wir, wenn du sowohl deinen Datakey als auch den Wiederherstellungscode verloren hast, deine Profildaten nicht wiederherstellen. Um fortzufahren, müssen wir dein Profil zurücksetzen und dir einen neuen Zugang gewähren. Dadurch werden alle deine vorherigen Daten, einschließlich aller Chats und Räume, entfernt. Möchtest du fortfahren?",
=======
    
    "HS_EnterBackupMsg": "Bitte gib deinen Wiederherstellungscode ein.",
    "HS_EnterPasskeyMsg": "Bitte gib deinen Datakey ein.",
    "HS_ForgottenPasskey": "Datakey vergessen?",
    "HS_ForgottenBackup": "Wiederherstellungscode verloren?",
    "HS_PasskeyIs": "Dein Datakey ist:",
    "HS_ResetProfile": "Profil zurücksetzen",
    
    "HS_RepeatPassKey": "Bitte wiederhole das Datakey.",
    "HS_DifferentEntries": "Die Eingaben sind nicht gleich!",

    "HS_LostBothT": "Hast du sowohl deinen Datakey als auch den Wiederherstellungscode verloren?",
    "HS_LostBothB": "Leider können wir, wenn du sowohl deinen Datakey als auch den Wiederherstellungscode verloren hast, deine Profildaten nicht wiederherstellen. Um fortzufahren, müssen wir dein Profil zurücksetzen und dir einen neuen Zugang gewähren. Dadurch werden alle deine vorherigen Daten, einschließlich aller Chats und Räume, entfernt. Möchtest du fortfahren?",
>>>>>>> 413e113c


    "ImgUpload": "Bild hochladen",
    "ImgUploadDesc": "Wähle ein Bild aus oder ziehe es hierher.<br>Doppelklicken, um in den Bearbeitungsmodus zu wechseln.",
    "Impressum": "Impressum",
    "Info": "Info",
    "Input_Placeholder_Chat": "Hier kannst Du deine Anfrage stellen",
    "Input_Placeholder_Room": "Schreibe eine Gruppennachricht oder nutze die KI mit ",
    "language": "Sprache",
    "LeaveRoom": "Raum Verlassen",
    "LeftRoom": "hat den Raum verlassen",
    "Login": "Anmelden",
    "LoginFailedMSG": "Anmelden fehlgeschlagen",
    "MarkAllRead": "Alle als gelesen markieren",
    "MemberInvite": "Mitglieder einladen",
    "MemberRemove": "Mitglied entfernen",
    "Members": "Mitglieder",
    "MistakeWarning": "HAWKI kann Fehler machen. Überprüfe wichtige Informationen.",
    "Models": "Modelle",
    "password": "Kennwort",
    "PersonalData": "Persönliche Daten",
    "Print": "Drucken",
    "Profile": "Profil",
    "Reg_SL1_B": "Das habe ich verstanden!",
    "Reg_SL1_H": "Hey! 😊",
    "Reg_SL1_T": "Ab jetzt werden deine Chats gespeichert, damit du auch später jederzeit darauf zugreifen kannst - und das geräteübergreifend. Deine Eingaben sind dabei komplett sicher:Alles, was du schreibst, wird verschlüsselt gespeichert. Das bedeutet, dass niemand, auch nicht die Hochschule, einsehen kann, was du geschrieben hast. 🕵️ Deine Eingaben werden bei OpenAI 30 Tage gespeichert und dann gelöscht. Bei der GWDG erfolgt keine Speicherung. In beiden Fällen bleiben deine Daten ungenutzt für Produktverbesserung oder Verhaltensanalyse.",
    "Reg_SL2_B": "Finde ich gut!",
    "Reg_SL2_H": "Neu: Gruppenchats! 💡",
    "Reg_SL2_T": "In den neuen Gruppenchats können natürlich alle Teilnehmenden der Gruppe deine Nachrichten sehen - das ist ja Sinn der Sache. Aber auch hier bleiben eure Inhalte geschützt und sind für niemanden außerhalb der Gruppe sichtbar. Deine Privatsphäre ist uns wichtig, deshalb kannst du dir sicher sein: Deine Daten gehören nur dir! 🙌",
    "Reg_SL4_B": "Wird gemacht!",
    "Reg_SL4_H": "Erstelle deinen Datakey! 🔒",
    "Reg_SL4_T": "<strong>Wichtig:</strong> Du erstellst beim ersten Login deinen persönlichen Datakey, eine Art Passwort. Mit diesem Datakey werden deine Chats verschlüsselt, bevor sie auf unserem Server gespeichert werden. Zusätzlich zum Login brauchst du deinen Datakey, wenn du dich auf einem neuen Gerät anmeldest. Dein Gerät bzw. Browser merkt sich deinen Datakey, sodass du ihn nicht jedes Mal erneut eingeben musst. Im letzten Schritt kannst du außerdem den Wiederherstellungscode deines Datakeys herunterladen. ",
    "Reg_SL5_H": "Erstelle deinen Datakey! 🔒",
    "Reg_SL5_T": "<strong>Bitte beachte:</strong> Deine Chatnachrichten werden sicher verschlüsselt. Wenn du deinen Datakey verlierst, kannst du nicht mehr auf deine bisherigen Chats zugreifen. Bewahre deinen Datakey deshalb gut auf und schütze ihn vor dem Zugriff Dritter.",
    "Reg_SL6_H": "Sichere deinen Wiederherstellungscode! 🔒",
    "Reg_SL6_T": "Mit diesem Wiederherstellungscode kannst du deinen Datakey wiederherstellen, falls du ihn vergessen oder verloren hast. Lade deinen Code auf dein Endgerät und speichere ihn an einem sicheren Ort, z.B. auf einem USB-Stick oder in einer geschützten Umgebung.",

    "Reg_SL5_PH1": "Erstelle hier einen Datakey",
    "Reg_SL5_PH2": "Wiederhole hier einen Datakey",

    "RoomDesc": "Raumbeschreibung",
    "RoomName": "Raumname",
    "Save": "Speichern",
    "Search": "Suchen",
    "Send": "Senden",
    "Settings": "Einstellungen",
    "SignOut": "Abmelden",
    "StartBanner": "Womit starten wir heute? 👏",
    "StartNewChat": "Neuen Chat starten",
    "SystemPrompt": "Systemprompt",
    "theme": "Theme",
    "Think": "Denken",
    "username": "Benutzername",
    "You": "Du",
    "PH_AboutMe": "Über mich...",
    "PH_ChooseName": "Wähle einen Namen",
    "PH_ChooseDescription": "Beschreibung eingeben",
    "PH_SystemPrompt": "Gebe deine bevorzugte Systemprompt ein",
    "PH_SearchBar": "Name, Benutzername oder E-Mail eingeben",
    "Api_Warning": "Um die Sprachmodelle von HAWKI auch in anderen Anwendungen nutzen zu können, kann ein eigener API-Schlüssel generiert werden. Schreibe dazu eine E-Mail an deine IT, die den API-Key für dich generieren und dir zusenden wird.",
    "UploadFile": "Datei hochladen"
}<|MERGE_RESOLUTION|>--- conflicted
+++ resolved
@@ -70,18 +70,6 @@
     "ExtAccToken": "Externe Zugangstoken",
     "General": "Allgemein",
     "History": "Verlauf",
-<<<<<<< HEAD
-
-    "HS-EnterBackupMsg": "Bitte gib deinen Wiederherstellungscode ein.",
-    "HS-EnterPasskeyMsg": "Bitte gib deinen Datakey ein.",
-    "HS-ForgottenPasskey": "Datakey vergessen?",
-    "HS-ForgottenBackup": "Wiederherstellungscode verloren?",
-    "HS-PasskeyIs": "Dein Datakey ist:",
-    "HS-ResetProfile": "Profil zurücksetzen",
-
-    "HS-LostBothT": "Hast du sowohl deinen Datakey als auch den Wiederherstellungscode verloren?",
-    "HS-LostBothB": "Leider können wir, wenn du sowohl deinen Datakey als auch den Wiederherstellungscode verloren hast, deine Profildaten nicht wiederherstellen. Um fortzufahren, müssen wir dein Profil zurücksetzen und dir einen neuen Zugang gewähren. Dadurch werden alle deine vorherigen Daten, einschließlich aller Chats und Räume, entfernt. Möchtest du fortfahren?",
-=======
     
     "HS_EnterBackupMsg": "Bitte gib deinen Wiederherstellungscode ein.",
     "HS_EnterPasskeyMsg": "Bitte gib deinen Datakey ein.",
@@ -95,7 +83,6 @@
 
     "HS_LostBothT": "Hast du sowohl deinen Datakey als auch den Wiederherstellungscode verloren?",
     "HS_LostBothB": "Leider können wir, wenn du sowohl deinen Datakey als auch den Wiederherstellungscode verloren hast, deine Profildaten nicht wiederherstellen. Um fortzufahren, müssen wir dein Profil zurücksetzen und dir einen neuen Zugang gewähren. Dadurch werden alle deine vorherigen Daten, einschließlich aller Chats und Räume, entfernt. Möchtest du fortfahren?",
->>>>>>> 413e113c
 
 
     "ImgUpload": "Bild hochladen",
