--- conflicted
+++ resolved
@@ -417,7 +417,6 @@
 # External Communication Configuration
 # ====================================
 #
-<<<<<<< HEAD
 # ALLOW_EXTERNAL_COMMUNICATION: This setting enables or disables external API access to HAWKI models.
 # When set to "true", API requests through the external API endpoints are permitted. When set to "false",
 # all external API requests will be blocked. This is the master switch for API functionality.
@@ -431,14 +430,7 @@
 # - ALLOW_EXTERNAL_COMMUNICATION=true and ALLOW_USER_TOKEN_CREATION=true: Users can create tokens and use the API
 # - ALLOW_EXTERNAL_COMMUNICATION=true and ALLOW_USER_TOKEN_CREATION=false: Only admin-created tokens can use the API
 # - ALLOW_EXTERNAL_COMMUNICATION=false: No API access regardless of token creation setting
-=======
-# ALLOW_EXTERNAL_COMMUNICATION: This setting enables or disables the ability for users to generate and use API keys
-# to access HAWKI models. When set to "true", users will be able to create API keys, allowing external applications
-# to register and interact with HAWKI using the user's account. This is particularly useful for integrating
-# HAWKI with third-party applications or for enabling programmatic access to HAWKI functionalities.
-# Ensure that this feature is enabled only if you understand the security implications and have measures
-# in place to protect API access and user data.
->>>>>>> be45666d
+
 
 ALLOW_EXTERNAL_COMMUNICATION=false
 ALLOW_USER_TOKEN_CREATION=false
