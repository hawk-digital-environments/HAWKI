# =======================================================
# HAWKI 2: Configuration environment varibales (template)
# =======================================================
#
# HAWKI 2 is built with the Lavarel framework for PHP. This allows to configure the
# application by editing the *.php files in the config directory. However, by default
# these files are writtin in such a way that most settings can also be changed with
# environment variables. This is handy because changing the config files would mean
# to change the HAWKI 2 source code, since these files are managed in the HAWKI git
# repository and also contained in the installation packages. Environment variables,
# however, are set in the OS (or your hosting environment).
#
# Additionaly, Lavarel reads the contents of a .env file in the project root directory
# to override the environment variables. This file is not contained in the HAWKI
# installation as it is meant for developers and administrators to set their local
# configuration values.
#
# This file is a template for the .env file. It documents all relevant settings,
# their allowed values and their defaults. Simply copy this file (don't just rename
# it) to a new file called .env and change the values as needed. The pre-set values
# will provide a sensible configuration for a "localhost deployment" for developers.
# Commented out settings are not strictly needed and usually contain the default
# values found in the config/*.php files.

# ===========================
# Global Application Settings
# ===========================
#
#  - APP_NAME:               Application name, can be anything you like
#  - PROJECT_NAME:           Application name, can be anything you like
#  - APP_ENV:                Deployment type: "local", "statiging" or "production"
#  - APP_URL:                Public URL to access the web interface
#  - APP_DEBUG:              Enable debug output: "true" or "false"
#  - APP_TIMEZONE:           Timezone of the web server
#  - APP_LOCALE:             Language of the user interface
#  - APP_FALLBACK_LOCALE:    Fallback language (for any missing translations)
#  - APP_FAKER_LOCALE:       You shouldn't need this
#  - APP_KEY:                Encryption key: 32 random characters (e.g. created with https://www.random.org/strings)
#  - APP_PREVIOUS_KEYS:      Comma seperated list of previously used encryption keys
#  - APP_MAINTENANCE_DRIVER: Maintenance mode driver: "cache" or "file": "cache" allows setting the maintenance mode across multiple machines
#  - APP_MAINTENANCE_STORE:  Maintenance mode storage: "database" or ???

APP_NAME="HAWKI2"
PROJECT_NAME="HAWKI2"

APP_URL="http://127.0.0.1:8000"
APP_ENV="local"
APP_DEBUG="false"
APP_TIMEZONE="CET"

APP_LOCALE="de_DE"
APP_FALLBACK_LOCALE="en_US"
APP_FAKER_LOCALE="de_DE"

APP_KEY=
APP_PREVIOS_KEYS=

APP_MAINTENANCE_DRIVER="cache"
APP_MAINTENANCE_STORE="database"

# Asset Cache Busting
<<<<<<< HEAD
# Version string appended to JS/CSS assets to force browser cache refresh after updates.
=======
# Custom version string to include when generating the cache buster hash for JS/CSS assets.
>>>>>>> a1e4f76a
# This is OPTIONAL -> helps if you build your own HAWKI version and want to ensure users get the latest assets.
#APP_CACHE_BUSTER="2025-10-15"

# ===========================
# Session Configuration
# ===========================
#
# These are essential Laravel default variables for session management and they must be
# present and active to ensure proper session handling within the application.
#
# SESSION_DRIVER: Specifies the session "driver" or handler used to store session data.
# Common choices include "file", "cookie", "database", etc. Typically, "database" is used
# if sessions are stored in the database.
#
# SESSION_LIFETIME: The session lifetime in minutes. It determines how long a session
# remains active before it expires.
#
# SESSION_ENCRYPT: Indicates whether session data should be encrypted. Accepts "true" or "false".
# When set to "true", it adds an extra layer of security by encrypting session data.
#
# SESSION_PATH: Defines the path for which the session cookie is available. The default value is "/".
#
# SESSION_DOMAIN: Specifies the domain that the session cookie is available to. Use "null"
# to default to the current domain.
#
# SESSION_EXPIRE_ON_CLOSE: Defines whether the session should expire when the browser
# is closed. Set to "true" to expire sessions on browser close, enhancing session security.

SESSION_DRIVER="database"
SESSION_LIFETIME="120"
SESSION_ENCRYPT="false"
SESSION_PATH="/"
SESSION_DOMAIN="null"
SESSION_EXPIRE_ON_CLOSE="true"

# ==========================
# HAWKI Profile
# ==========================
#
# Add your HAWKI user attributes here.
#
#  - AI_MENTION_HANDLE:      Hnadle to mention AI in group chats. AI Handle is always included with '@' syntax: @hawki

AI_MENTION_HANDLE="hawki"

# -------------------------
# MIGRATION ATTRIBUTES
# -------------------------
# Remember after migrating the database you can't change the migration attributes anymore.
# If you want to change the HAWKI_AVATAR first you need to place the file in /public/img
# folder and update the name here.
# HAWKI User model variables.
# Before changing HAWKI_AVATAR add the file to /public/img folder.

HAWKI_NAME='HAWKI'
HAWKI_USERNAME='HAWKI'
HAWKI_AVATAR='hawkiAvatar.jpg'

# ==========================
# AI CONNECTION
# ==========================
#
# Add your AI Provider API Keys here.
# This section includes a list of hidden attributes for costumization of each model and provider.
# For the complete list of attributes refer to HAWKI Documentation.

OPENAI_API_KEY=
GWDG_API_KEY=
GOOGLE_API_KEY=
OPEN_WEB_UI_API_KEY=

# ==========================
# FILE CONVERTER
# ==========================
#
# Define your file converter here.
# You can choose betwee HAWKI Toolkit File Converter, GWDG SAIA Docling.
# To use Gwdg Docling you'll need to have the GWDG_API_KEY.
#
# FILE_CONVERTER:                   The converter you prefer to use "hawki_converter", "gwdg_docling"
# HAWKI_FILE_CONVERTER_API_URL     URL to the Hosted HAWKI converter.
# GWDG_FILE_CONVERTER_API_URL       URL to the GWDG converter. 'https://chat-ai.academiccloud.de/v1/documents/convert'

FILE_CONVERTER=hawki_converter
HAWKI_FILE_CONVERTER_API_URL=127.0.0.1:8001/extract
HAWKI_FILE_CONVERTER_API_KEY=
GWDG_FILE_CONVERTER_API_URL='https://chat-ai.academiccloud.de/v1/documents/convert'

# ===============
# Database server
# ===============
#
# HAWKI uses a database to save chats and other data. For this a relation SQL database
# like MariaDB (MySQL) or Postgres should be used in production. For local development
# SQlite provides a zero-config default solution (but note that SQlite is single-user
# only and stores all data in a single file).
#
# IMPORTANT: When using a database other than SQlite set DB_DATABASE to a sensible value.
# Because the default value in config/database.php is "lavarel" which is less clear and
# could at least in theory already be in use by other applications.
#
#  - DB_CONNECTION:         Database server type: "mysql", "sqlite", "mariadb", "pgsql", "sqlsrv" (see config/database.php)
#  - DB_BACKUP_INTERVAL     Interval in which the database in being backed up: "daily", "weekly", "monthly", etc.
#  - DB_URL:                Database connection URL (instead of host and port)
#  - DB_HOST:               Database server host name
#  - DB_PORT:               Database server port number
#  - DB_SOCKET:             Unix domain socket instead of URL, host and port (MySQL and MariaDB only)
#  - DB_DATABASE:           Database name (please change!)
#  - DB_USERNAME:           Username to access the database server
#  - DB_PASSWORD:           Password to access the database server
#  - DB_CHARSET:            Character encoding of the database
#  - DB_COLLATION:          Database collation (MySQL and MariaDB only)

DB_CONNECTION="mysql"
DB_BACKUP_INTERVAL="daily"

## SQlite
#DB_URL          =
#DB_DATABASE     = database/database.sqlite
#DB_FOREIGN_KEYS = true

## MySQL / MariaDB
#DB_URL            =
DB_HOST="127.0.0.1"
DB_PORT="3306"
DB_SOCKET=
DB_DATABASE=
DB_USERNAME="root"
DB_PASSWORD="root"
#DB_CHARSET        = utf8mb4
#DB_COLLATION      = utf8mb4_unicode_ci
#MYSQL_ATTR_SSL_CA =

## Postgresql
#DB_URL      =
#DB_HOST     = localhost
#DB_PORT     = 5432
#DB_DATABASE = HAWKI2
#DB_USERNAME = root
#DB_PASSWORD =
#DB_CHARSET  = utf8

## Microsoft SQL Server
#DB_URL      =
#DB_HOST     = localhost
#DB_PORT     = 1433
#DB_DATABASE = HAWKI2
#DB_USERNAME = root
#DB_PASSWORD =
#DB_CHARSET  = utf8

# ==================
# Filesystem Storage
# ==================
#
# Uploaded media files are typically stored on disk and served from an asset web server.
# However, to simplify the setup the uploaded files will be served by PHP by default,
# though thos is not so good for performance. Alternateively Amazon S3 could be used.
#
# NOTE: If you want to serve media files with your web server, choose "public" for
# FILESYSTEM_DISK. In this case make the server serve the files from the "app/public"
# directory. The HTTP address must be your APP_URL followed by "/storage".
#
#  - FILESYSTEM_DISK:               Default Storage type: "local", "public", "s3", "sftp", "nextcloud"
#  - STORAGE_DISK:                  File Storage type: "local", "public", "s3", "sftp", "nextcloud"
#  - AVATAR_STORAGE:                Avatar Storage type: "local", "public", "s3", "sftp", "nextcloud"
#  - REMOVE_FILES_AFTER_MONTHS:     Remove the storage files after an specific expiry date.
#
#  - S3_ACCESS_KEY:                 Access Key to S3 Server
#  - S3_SECRET_KEY:                 Secret Key to S3 Server
#  - S3_REGION:                     Region of S3 Server
#  - S3_ENDPOINT:                   URL to S3 Server
#  - S3_DEFAULT_BUCKET:             Bucket name
#  -
#  - NEXTCLOUD_BASE_URL:            URL to Nextcloud server
#  - NEXTCLOUD_BASE_PATH:           Base Path to Nextcloud storage folder
#  - NEXTCLOUD_USERNAME:            Nextcloud Username
#  - NEXTCLOUD_PASSWORD:            Nextcloud Password
#
#  - SFTP_HOST:                     SFTP Server Host
#  - SFTP_PORT:                     SFTP Server Port
#  - SFTP_USERNAME:                 SFTP Server Username
#  - SFTP_PASSWORD:                 SFTP Server Password
#  - SFTP_BASE_PATH:                Base Path to SFTP Server storage folder

FILESYSTEM_DISK="local"
STORAGE_DISK="local_file_storage"
AVATAR_STORAGE="public"

REMOVE_FILES_AFTER_MONTHS=6

S3_ACCESS_KEY=
S3_SECRET_KEY=
S3_REGION=
S3_ENDPOINT=
S3_DEFAULT_BUCKET=

NEXTCLOUD_BASE_URL=
NEXTCLOUD_BASE_PATH=
NEXTCLOUD_USERNAME=
NEXTCLOUD_PASSWORD=

SFTP_HOST=
SFTP_PORT=
SFTP_USERNAME=
SFTP_PASSWORD=
SFTP_BASE_PATH=

# ==================
# Event Broadcasting
# ==================
#
# Lavarel contains an internal mechanism to broadcast events amongst servers.
# Normaly you shouldn't need to change the settings here. Just use the values
# below and only change them if you really know what you are doing.
#
#  - BROADCAST_CONNECTION: Broadcasting mechanism. Default: "reverb"
#  - BROADCAST_DRIVER:     Broadcasting mechanism. Default: "reverb"

BROADCAST_CONNECTION="reverb"
BROADCAST_DRIVER="reverb"

# ========================
# Reverb: Websocket Server
# ========================
#
# For websocket connectivity Lavarel provides a special server called Reverb. This must be
# set up for HAWKI since many features rely on real-time communication via web sockets.
#
#  - REVERB_HOST:                 Hostname of the Reverb server (set to your top-level domain for production)
#  - REVERB_PORT:                 Port number of the Reverb server (set to 443 for production)
#  - REVERB_SERVER_HOST:          Hostname of the Reverb server (set to 0.0.0.0 for production)
#  - REVERB_SERVER_PORT:          Port number of the Reverb server (set to 8080 for production)
#  - REVERB_SCHEME:               Connection protocol for the Reverb server: "http" or "https"
#  - REVERB_APP_ID:               Reverb application Id, can be anything you like?
#  - REVERB_APP_SECRET:           Password to access the Reverb server???
#  - REVERB_APP_KEY:              Secret key to access the Reverb server ???
#  - REVERB_APP_PING_INTERVAL:    Ping interval in seconds ???
#  - REVERB_APP_MAX_MESSAGE_SIZE: Maximum message size in bytes ???
#  - REVERB_SCALING_ENABLED:      "true" or "false"
#  - REVERB_SCALING_CHANNEL:      "reverb"

REVERB_SERVER="reverb"
REVERB_HOST="127.0.0.1"
REVERB_PORT="8080"

# REVERB_SERVER_HOST= 0.0.0.0
# REVERB_SERVER_PORT= 8080

REVERB_SCHEME="http"

REVERB_APP_ID="hawki"
REVERB_APP_SECRET=
REVERB_APP_KEY=

#REVERB_APP_PING_INTERVAL    = 60
REVERB_APP_MAX_MESSAGE_SIZE="250000"
#REVERB_SCALING_ENABLED      = false
#REVERB_SCALING_CHANNEL      = reverb

# =================================
# SSL Certificate Configuration
# =================================
#
# These environment variables are used to specify the SSL certificate and the corresponding
# private key that are essential for establishing secure TLS/SSL connections in certain
# broadcasting setups. This is particularly crucial when using Reverb or similar services
# with encrypted connections, ensuring data is securely transmitted over HTTPS.
#
# SSL_CERTIFICATE: Specifies the path to your SSL certificate file. This certificate is used
# to authenticate and establish a secure connection between the server and the client.
#
# SSL_CERTIFICATE_KEY: Specifies the path to the private key file corresponding to your SSL
# certificate. The key is required to confirm the identity of the server and encrypt the
# data being transmitted.
#
# In the broadcasting configuration, these variables are used to configure the Guzzle
# HTTP client with appropriate SSL settings. By providing these files, you enable
# SSL/TLS encryption for broadcast services, enhancing the security of data in transit.

SSL_CERTIFICATE=""
SSL_CERTIFICATE_KEY=""

# ===========================
# Vite Environment Configuration
# ===========================
#
# These Vite environment variables are used to configure the front-end build system
# and its integration with services such as Reverb for real-time functionality within
# the application.
#
# VITE_APP_NAME: Represents the application's name used within the Vite build process.
# It is typically a direct reflection of the application's name set in the Laravel backend.
#
# VITE_REVERB_APP_KEY: The Reverb application's key used for authentication. It should
# mirror the REVERB_APP_KEY variable set in the backend environment configuration.
#
# VITE_REVERB_APP_CLUSTER: The cluster designation for the Reverb setup, which specifies
# which region or data center the real-time data will be managed through.
#
# VITE_REVERB_HOST: Designates the host for the Reverb service. This is typically set
# from the corresponding backend environment variable REVERB_HOST.
#
# VITE_REVERB_PORT: Specifies the port that the Reverb service will run on, consistent
# with the setup from the backend environment variable REVERB_PORT.
#
# VITE_REVERB_SCHEME: Defines the protocol scheme used by the Reverb service, such as
# "http" or "https", typically mirroring the REVERB_SCHEME variable from the backend.

VITE_APP_NAME="${APP_NAME}"
VITE_REVERB_APP_KEY="${REVERB_APP_KEY}"
VITE_REVERB_APP_CLUSTER="your_cluster"
VITE_REVERB_HOST="${REVERB_HOST}"
VITE_REVERB_PORT="${REVERB_PORT}"
VITE_REVERB_SCHEME="${REVERB_SCHEME}"

# ===========================
# Queue Worker Configuration
# ===========================
#
# This configuration setting is used to specify the queue connection that should be used by the
# Laravel application. This is essential for managing asynchronous tasks such as sending emails,
# processing uploads, or any other task that can be handled in the background.
#
# QUEUE_CONNECTION: Defines the queue connection that the Laravel application will use.
# Options include "sync", "database", "redis", etc. The "database" connection is typically
# used to store jobs in a database table, which is useful for tracking, retrying, or monitoring
# queued jobs effectively.

QUEUE_CONNECTION="database"

# ================================
# Authentication and Authorization
# ================================
#
# Access to HAWKI is restricted for registered users. In a production environment, you
# usually want to connect to your LDAP directory, OpenID provider, or Shibboleth service
# to make HAWKI available to your staff and/or students. For simpler setups (e.g., a small
# project setup for a single course), you can use the built-in Test User Authentication mechanism.
# This allows defining a small set of pre-allocated users in the local database (set up in advance by you).
#
# NOTE: If you want a small setup with fixed users but want to allow the users to change
# their passwords, you can install LLDAP (https://github.com/lldap/lldap) on the same
# machine than HAWKI.
#
# Supported authentication methods:
#   - LDAP
#   - OIDC (OpenID Connect)
#   - Shibboleth
#
# Set the AUTHENTICATION_METHOD variable to one of the following:
#
# AUTHENTICATION_METHOD="LDAP"
# AUTHENTICATION_METHOD="OIDC"
# AUTHENTICATION_METHOD="Shibboleth"
#
# According to your authentication method, set the necessary variables as follows:

AUTHENTICATION_METHOD="LDAP"

# -------------------------------
# LDAP Configuration
# -------------------------------
#
# LDAP_HOST: Hostname of the LDAP server, e.g. "ldap.example.com"
# LDAP_PORT: Port number used by the LDAP server, commonly 389 for unencrypted or 636 for LDAPS
# LDAP_BIND_DN: This value is the distinguished name (DN) used to bind to the LDAP server. Basically it is the user
#               that HAWKI will use to perform searches against the LDAP server (not the user that is logging in). This should be
#               something like: "cn=admin,dc=example,dc=com". Historically this was called "LDAP_BASE_DN", but to avoid confusion with
#               the actual "base DN" used for searches, this has been renamed.
#               -> Set this to `anonymous` to use anonymous binding.
# LDAP_BIND_PW: Password for the bind (authentication) user connecting to the LDAP server
# LDAP_BASE_DN: is the "search base".
#               This is the DN where user searches will start; something like: "ou=users,dc=example,dc=com".
#               Historically this was called "LDAP_SEARCH_DN", while "LDAP_BASE_DN" was used for the bind DN; to avoid confusion we
#               swapped the names.
#
# LDAP_ATTR_USERNAME: Attribute in LDAP records containing the username (e.g. "cn" or "uid")
# LDAP_ATTR_EMAIL: Attribute containing the user’s email address (e.g. "mail")
# LDAP_ATTR_EMPLOYEETYPE: Attribute specifying the employee type classification (e.g. "employeetype")
# LDAP_ATTR_NAME: Attribute for the full display name of the user (e.g. "displayname")
# LDAP_INVERT_NAME: If "true", inverts the order of first and last name in display name extraction
#
# LDAP_FILTER: LDAP search filter for user authentication; should reference the username placeholder (e.g., "(|(sAMAccountName={username})(mail={username}))")
# LDAP_DEBUG_MODE: If "true", enables detailed LDAP logging for troubleshooting (not recommended in production)
#
# TEST_USER_LOGIN: If "true", test users are permitted to authenticate; users must be listed in a test users JSON file in the storage folder

#LDAP_HOST=localhost
#LDAP_PORT=389
#LDAP_BIND_DN=dc=local,dc=com
#LDAP_BIND_PW=secret
#LDAP_BASE_DN=
#LDAP_ATTR_USERNAME="cn"
#LDAP_ATTR_EMAIL="mail"
#LDAP_ATTR_EMPLOYEETYPE="employeetype"
#LDAP_ATTR_NAME="displayname"
#LDAP_INVERT_NAME=true
#LDAP_FILTER="(|(sAMAccountName=username)(mail=username))"
#LDAP_DEBUG_MODE="true"
TEST_USER_LOGIN="true"

# -------------------------------
# Shibboleth Configuration
# -------------------------------
# The "target" (login) url will automatically be added to the SHIBBOLETH_LOGIN_URL, so you do not have to configure it manually.
# The same is true for the "return" (logout) url, which will be added to the SHIBBOLETH_LOGOUT_URL.
# SHIBBOLETH_LOGIN_URL: Path to the Shibboleth login handler "{$scheme}://{$_SERVER['HTTP_HOST']}/{$loginPath}{$loginPage}" (defaults to: /Shibboleth.sso/Login)
# SHIBBOLETH_LOGOUT_URL: URL for Shibboleth logout (redirection) (defaults to: /Shibboleth.sso/Logout)
#
# The following values are used to extract user attributes from the Shibboleth environment. All of them MUST be
# available, otherwise the login will fail. The attribute names are case-sensitive.
# They will be searched in the $_SERVER array; make sure your web server is configured to pass them to PHP
# Also, Shibboleth is sometimes weird, so the names will also be found if they are prefixed with "REDIRECT_"
# Meaning if you set SHIBBOLETH_USERNAME_VAR to "uid", the code will search for $_SERVER['uid'] and $_SERVER['REDIRECT_uid']
# SHIBBOLETH_USERNAME_VAR: Defined attribute on shibboleth server for username (defaults to: REMOTE_USER) - This must be a unique identifier; usually the login name
# SHIBBOLETH_NAME_VAR: Defined attribute on shibboleth server for name (defaults to: displayname); usually the full name of the user to display in the UI
# SHIBBOLETH_EMPLOYEETYPE_VAR: Defined attribute on shibboleth server for employee type (defaults to: employee) - Some kind of group membership attribute, used to distinguish between students, staff, etc.
# SHIBBOLETH_EMAIL_VAR: Defined attribute on shibboleth server for email address (defaults to: mail) - used to send email notifications
#
# Special case: SHIBBOLETH_NAME_VAR with multiple attributes:
# You can either define SHIBBOLETH_NAME_VAR as a single attribute that contains the full display name of the user (e.g. "displayname").
# Example: SHIBBOLETH_NAME_VAR="displayName"
# OR set it to a comma separated list of attributes that will be concatenated to form the display name.
# Example: SHIBBOLETH_NAME_VAR="givenName,sn" will concatenate the given name and surname attributes to form the display name.
# As: "givenName" => "John", "sn" => "Doe" will result in the display name "John Doe".


#SHIBBOLETH_LOGIN_URL=""
#SHIBBOLETH_LOGOUT_URL=""
#SHIBBOLETH_USERNAME_VAR="REMOTE_USER"
#SHIBBOLETH_EMAIL_VAR="email"
#SHIBBOLETH_EMPLOYEETYPE_VAR="employeetype"
#SHIBBOLETH_NAME_VAR="displayName"

# -------------------------------
# OpenID Connect (OIDC) Configuration
# -------------------------------
#
# OIDC_IDP: URL of the OpenID Connect Identity Provider
# OIDC_CLIENT_ID: Client ID for the OIDC application
# OIDC_CLIENT_SECRET: Client secret for the OIDC application
# OIDC_LOGOUT_URI: URI for OIDC logout
# OIDC_SCOPES: Scopes define the level of access that the client is requesting from the authorization server.
# OIDC_FIRSTNAME_VAR="firstname"
# OIDC_LASTNAME_VAR="lastname"
# OIDC_EMAIL_VAR="email"
# OIDC_EMPLOYEETYPE_VAR="employeetype"

# OIDC_IDP="https://xxx"
# OIDC_CLIENT_ID="xxx"
# OIDC_CLIENT_SECRET="xxx"
# OIDC_LOGOUT_URI=""
# OIDC_SCOPES=profile,email

# OIDC_FIRSTNAME_VAR="firstname"
# OIDC_LASTNAME_VAR="lastname"
# OIDC_EMAIL_VAR="email"
# OIDC_EMPLOYEETYPE_VAR="employeetype"

# ====================================
# External Communication Configuration
# ====================================
#
# ALLOW_EXTERNAL_COMMUNICATION: This setting enables or disables the ability for users to generate and use API keys
# to access HAWKI models. When set to "true", users will be able to create API keys, allowing external applications
# to register and interact with HAWKI using the user's account. This is particularly useful for integrating
# HAWKI with third-party applications or for enabling programmatic access to HAWKI functionalities.
# Ensure that this feature is enabled only if you understand the security implications and have measures
# in place to protect API access and user data.
#
# Note: Both settings must be considered for managing API access:
# - ALLOW_EXTERNAL_COMMUNICATION=true and ALLOW_USER_TOKEN_CREATION=true: Users can create tokens and use the API
# - ALLOW_EXTERNAL_COMMUNICATION=true and ALLOW_USER_TOKEN_CREATION=false: Only admin-created tokens can use the API
# - ALLOW_EXTERNAL_COMMUNICATION=false: No API access regardless of token creation setting
#
# ALLOW_EXTERNAL_APPS: If true, the creation of app tokens is allowed.
# Currently, you are required to create an app manually through the CLI interface.
# IMPORTANT: If you use this, ALLOW_EXTERNAL_COMMUNICATION must be set to true as well.
# NOTE: If you use this it is HIGHLY recommended to set ALLOW_USER_TOKEN_CREATION to true as well.
# Because this allows users to "remove" tokens created for external apps, and thus prevent them from accessing the API in the future.
#
# ALLOW_EXTERNAL_CHAT: If true, external apps can access the group chat functionality and allow users to chat on
# their platform. This is useful for integrating with external chat services.
# IMPORTANT: If you use this, ALLOW_EXTERNAL_APPS as well as its required environment variables must be set to true.

ALLOW_EXTERNAL_COMMUNICATION=false
ALLOW_USER_TOKEN_CREATION=false
ALLOW_EXTERNAL_APPS=false
ALLOW_EXTERNAL_CHAT=false

# =======
# Caching
# =======
#
# The following settings allow use a dedicated cache server to speed up some often executed
# code paths like database queries and so on. Usually a very fast storage like Memcached or
# Redis is used for this. By default the local database will be used, which should be fine
# for most installations. So only change these values if you really need to.
#
#  - CACHE_STORE:                 "array", "database", "file", "memcached", "redis", "dynamodb", "octane" (see config/cache.php)
#  - CACHE_PREFIX:                Prefix for cache keys (by default calculated from the app name)
#  - DB_CACHE_TABLE:              ???
#  - DB_CACHE_CONNECTION:         ???
#  - DB_CACHE_LOCK_CONNECTION:    ???
#  - MEMCACHED_HOST:              ???
#  - MEMCACHED_PORT:              ???
#  - MEMCACHED_USERNAME:          ???
#  - MEMCACHED_PASSWORD:          ???
#  - MEMCACHED_PERSISTENT_ID:     ???
#  - REDIS_CACHE_CONNECTION:      cache
#  - REDIS_CACHE_LOCK_CONNECTION: default
#  - DYNAMODB_CACHE_TABLE:        ???
#  - DYNAMODB_ENDPOINT:           ???

CACHE_STORE=database
CACHE_PREFIX=""

## Database Table
#DB_CACHE_TABLE           = cache
#DB_CACHE_CONNECTION      =
#DB_CACHE_LOCK_CONNECTION =

## Memcached
MEMCACHED_HOST="127.0.0.1"
#MEMCACHED_PORT          =
#MEMCACHED_USERNAME      =
#MEMCACHED_PASSWORD      =
#MEMCACHED_PERSISTENT_ID =

## Redis
#REDIS_CACHE_CONNECTION      = cache
#REDIS_CACHE_LOCK_CONNECTION = default

## Amazon DynamoDB (please also set the common AWS values at the end of this file)
#DYNAMODB_CACHE_TABLE  = cache
#DYNAMODB_ENDPOINT     =

# ============
# Redis Server
# ============
#
# This is only needed, if REVERB_SCALING_ENABLED is true, in which case it defines the Redis
# server that will be used by the Reverb instances to synchronize each other. Additionaly
# Redis can be used as a data storage instead of a traditional SQL database, though this would
# normally not be a good idea. And Redis can be used as cache server to replace the default
# cache database table.
#
#  - REDIS_CLIENT:   PHP library used to access the Redis server
#  - REDIS_SERVER:   Hostname of the Redis server
#  - REDIS_PORT:     Port number of the Redis server
#  - REDIS_USERNAME: Username to access the Redis server
#  - REDIS_PASSWORD: Password to access the Redis server
#  - REDIS_DB:       Redis database number for storing normal database entries in Redis
#  - REDIS_CACHE_DB: Redis database number for storing cache entries in Redis
#  - REDIS_CLUSTER:  ???
#  - REDIS_PREFIX:   Prefix for database entry keys (by default calculated from the app name)

# REVERB_APP_KEY="PMU5Y0gmYhHIUw3MmRTOjYhfUpzoXTjQ"
# REVERB_APP_SECRET="2HbFgUEEMLjwcHDNTfb8r8rbObTPICyU"

#REDIS_CLIENT   = phpredis
#REDIS_SERVER   = localhost
#REDIS_PORT     = 6379
#REDIS_USERNAME =
#REDIS_PASSWORD =
#REDIS_DB       = 0
#REDIS_CACHE_DB = 1
#REDIS_CLUSTER  = redis
#REDIS_PREFIX   =

# ========================
# Email Configuration
# ========================
#
# The email configuration settings allow the application to send invitation emails to users,
# enabling them to invite other users to group chats. This feature is currently in beta testing.
# Ensure that the mail server settings are correctly configured to enable email functionality.
#
# MAIL_MAILER: The mailer method to use for sending emails. Typically set to "smtp".
# MAIL_HOST: The hostname of the SMTP server used to send emails.
# MAIL_PORT: The port number used by the SMTP server. Use 465 for SSL or 587 for TLS.
# MAIL_USERNAME: The username for authenticating with the SMTP server.
# MAIL_PASSWORD: The password for authenticating with the SMTP server.
# MAIL_ENCRYPTION: The encryption method used to secure email transmissions. Use 'ssl' for port 465.
# MAIL_FROM_ADDRESS: The email address that will appear as the sender of the invitation emails.
# MAIL_FROM_NAME: The display name that will appear as the sender of the invitation emails.

MAIL_MAILER=log
MAIL_HOST=
MAIL_PORT=# Use 465 for SSL or 587 for TLS
MAIL_USERNAME=
MAIL_PASSWORD=
MAIL_ENCRYPTION=# Use 'ssl' for port 465
MAIL_FROM_ADDRESS=
MAIL_FROM_NAME=

# ==========================
# Encryption Configuration
# ==========================
#
# For enhanced security, HAWKI utilizes individual salts for each component to ensure that data is
# encrypted uniquely. While not mandatory, using unique hash keys for each component is recommended
# to maximize the security of user data, invitations, AI components, passkeys, and backups.
#
# USERDATA_ENCRYPTION_SALT: The salt used specifically for encrypting user data.
# INVITATION_SALT:          The salt used for encrypting invitations data.
# AI_CRYPTO_SALT:           Used to generate a derived key for the AI messages in the groupchat
# PASSKEY_SALT:             The salt used for encrypting passkey data, contributing to robust password and credential security.
# BACKUP_SALT:              The salt used to encrypt backup data, ensuring their security during storage and transfer.

USERDATA_ENCRYPTION_SALT=
INVITATION_SALT=
AI_CRYPTO_SALT=
PASSKEY_SALT=
BACKUP_SALT=

# ==========================
# Links
# ==========================
#
# IMPRINT_LOCATION:          The URL to your organization imprint page.

IMPRINT_LOCATION=<|MERGE_RESOLUTION|>--- conflicted
+++ resolved
@@ -59,11 +59,7 @@
 APP_MAINTENANCE_STORE="database"
 
 # Asset Cache Busting
-<<<<<<< HEAD
-# Version string appended to JS/CSS assets to force browser cache refresh after updates.
-=======
 # Custom version string to include when generating the cache buster hash for JS/CSS assets.
->>>>>>> a1e4f76a
 # This is OPTIONAL -> helps if you build your own HAWKI version and want to ensure users get the latest assets.
 #APP_CACHE_BUSTER="2025-10-15"
 
@@ -550,10 +546,10 @@
 # their platform. This is useful for integrating with external chat services.
 # IMPORTANT: If you use this, ALLOW_EXTERNAL_APPS as well as its required environment variables must be set to true.
 
-ALLOW_EXTERNAL_COMMUNICATION=false
-ALLOW_USER_TOKEN_CREATION=false
-ALLOW_EXTERNAL_APPS=false
-ALLOW_EXTERNAL_CHAT=false
+ALLOW_EXTERNAL_COMMUNICATION="true"
+ALLOW_USER_TOKEN_CREATION="true"
+ALLOW_EXTERNAL_APPS="false"
+ALLOW_EXTERNAL_CHAT="false"
 
 # =======
 # Caching
