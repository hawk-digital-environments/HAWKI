<?php

namespace App\Http\Controllers;

<<<<<<< HEAD
use App\Services\System\SettingsService;
=======
use App\Services\Auth\Contract\AuthServiceInterface;
use App\Services\Auth\Contract\AuthServiceWithCredentialsInterface;
use App\Services\System\SettingsService;
use Illuminate\Http\Request;
>>>>>>> 4054c599
use Illuminate\Support\Facades\Auth;
use Illuminate\Support\Facades\Session;
use Illuminate\Support\Facades\View;

class LoginController extends Controller
{
    protected $languageController;

    // Inject LanguageController instance
    public function __construct(LanguageController $languageController)
    {
        $this->languageController = $languageController;
    }

    /// Redirect to Login Page
    public function index(AuthServiceInterface $authService, Request $request)
    {
        Session::put('registration_access', false);

        if (Auth::check()) {
            return redirect('/handshake');
        }

        // Call getTranslation method from LanguageController
        $translation = $this->languageController->getTranslation();
        $settingsPanel = (new SettingsService())->render();

        $showLoginForm = $authService instanceof AuthServiceWithCredentialsInterface;
        // Read authentication forms
        $authForms = View::make('partials.login.authForms', compact('translation', 'showLoginForm'))->render();

        // Initialize settings panel
        $settingsPanel = (new SettingsService())->render();


        $activeOverlay = false;
        if (Session::get('last-route') && Session::get('last-route') != 'login') {
            $activeOverlay = true;
        }
        Session::put('last-route', 'login');

        // Pass translation, authenticationMethod, and authForms to the view
        return view('layouts.login', compact('translation',
            'authForms',
            'settingsPanel',
            'activeOverlay'));
    }


}<|MERGE_RESOLUTION|>--- conflicted
+++ resolved
@@ -2,14 +2,10 @@
 
 namespace App\Http\Controllers;
 
-<<<<<<< HEAD
-use App\Services\System\SettingsService;
-=======
 use App\Services\Auth\Contract\AuthServiceInterface;
 use App\Services\Auth\Contract\AuthServiceWithCredentialsInterface;
 use App\Services\System\SettingsService;
 use Illuminate\Http\Request;
->>>>>>> 4054c599
 use Illuminate\Support\Facades\Auth;
 use Illuminate\Support\Facades\Session;
 use Illuminate\Support\Facades\View;
@@ -57,6 +53,4 @@
             'settingsPanel',
             'activeOverlay'));
     }
-
-
 }