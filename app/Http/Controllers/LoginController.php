--- conflicted
+++ resolved
@@ -2,14 +2,10 @@
 
 namespace App\Http\Controllers;
 
-<<<<<<< HEAD
-use App\Services\System\SettingsService;
-=======
 use App\Services\Auth\Contract\AuthServiceInterface;
 use App\Services\Auth\Contract\AuthServiceWithCredentialsInterface;
 use App\Services\System\SettingsService;
 use Illuminate\Http\Request;
->>>>>>> a1e4f76a
 use Illuminate\Support\Facades\Auth;
 use Illuminate\Support\Facades\Session;
 use Illuminate\Support\Facades\View;
@@ -24,13 +20,8 @@
         $this->languageController = $languageController;
     }
 
-<<<<<<< HEAD
-    // / Redirect to Login Page
-    public function index()
-=======
     /// Redirect to Login Page
     public function index(AuthServiceInterface $authService, Request $request)
->>>>>>> a1e4f76a
     {
         Session::put('registration_access', false);
 
@@ -40,49 +31,24 @@
 
         // Call getTranslation method from LanguageController
         $translation = $this->languageController->getTranslation();
-<<<<<<< HEAD
-        $settingsPanel = (new SettingsService)->render();
+        $settingsPanel = (new SettingsService())->render();
 
-        $authenticationMethod = config('auth.authMethod', 'LDAP');
-
-        // Local authentication settings - load directly from database if config is not set
+        $showLoginForm = $authService instanceof AuthServiceWithCredentialsInterface;
+        // @todo we probably have to adjust this, so $showLoginForm gets updated.
         $localUsersActive = config('auth.local_authentication', false);
         $localSelfserviceActive = config('auth.local_selfservice', false);
 
-        // Fallback: Load from database if config values are not set
-        // if (!$localUsersActive || !$localSelfserviceActive) {
-        //    $dbSettings = \DB::table('app_settings')
-        //        ->whereIn('key', ['auth_local_authentication', 'auth_local_selfservice'])
-        //        ->pluck('value', 'key');
-        //
-        //    $localUsersActive = ($dbSettings['auth_local_authentication'] ?? 'false') === 'true';
-        //    $localSelfserviceActive = ($dbSettings['auth_local_selfservice'] ?? 'false') === 'true';
-        // }
+        // Read authentication forms
+        $authForms = View::make('partials.login.authForms', compact('translation', 'showLoginForm'))->render();
+
+        // Initialize settings panel
+        $settingsPanel = (new SettingsService())->render();
 
         // Get available roles for guest registration
         $availableRoles = [];
         if ($localSelfserviceActive) {
             $availableRoles = \Orchid\Platform\Models\Role::where('selfassign', true)->get();
         }
-
-        // Read authentication forms with local auth variables
-        $authForms = View::make('partials.login.authForms', compact(
-            'translation',
-            'authenticationMethod',
-            'localUsersActive',
-            'localSelfserviceActive',
-            'availableRoles'
-        ))->render();
-=======
-        $settingsPanel = (new SettingsService())->render();
-
-        $showLoginForm = $authService instanceof AuthServiceWithCredentialsInterface;
-        // Read authentication forms
-        $authForms = View::make('partials.login.authForms', compact('translation', 'showLoginForm'))->render();
->>>>>>> a1e4f76a
-
-        // Initialize settings panel
-        $settingsPanel = (new SettingsService)->render();
 
         $activeOverlay = false;
         if (Session::get('last-route') && Session::get('last-route') != 'login') {
@@ -94,11 +60,10 @@
         return view('layouts.login', compact('translation',
             'authForms',
             'settingsPanel',
-<<<<<<< HEAD
             'activeOverlay',
-            'authenticationMethod'));
-=======
-            'activeOverlay'));
->>>>>>> a1e4f76a
+            'localUsersActive',
+            'localSelfserviceActive',
+            'availableRoles'
+        ));
     }
 }