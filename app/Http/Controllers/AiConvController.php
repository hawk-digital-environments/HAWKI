--- conflicted
+++ resolved
@@ -36,28 +36,11 @@
             AttachmentService $attachmentService,
             AiConvService $aiConvService)
     {
-<<<<<<< HEAD
         $this->aiConvService = $aiConvService;
         $this->messageHandler = app(MessageHandlerFactory::class)->create('private');
         $this->contentValidator = new MessageContentValidator();
         $this->attachmentService = $attachmentService;
     }
-=======
-        $user = Auth::user();
-        $conv = AiConv::where('slug', $slug)->where('user_id', $user->id)->firstOrFail();
-
-        // Prepare the data to send back
-        $data = [
-            'id' => $conv->id,
-            'name' => $conv->chat_name,
-            'slug' => $conv->slug,
-            'system_prompt'=> $conv->system_prompt,
-            'messages' => $this->fetchConvMessages($conv)
-        ];
-        return response()->json($data);
-    }
-
->>>>>>> fba02da2
 
 
     ///CREATE NEW CONVERSATION
@@ -67,29 +50,8 @@
             'conv_name'     => 'nullable|string|max:255',
             'system_prompt' => 'nullable|string'
         ]);
-<<<<<<< HEAD
 
         $conv = $this->aiConvService->create($validatedData);
-=======
-
-        if (!$request['conv_name']) {
-            $validatedData['conv_name'] = 'New Chat';
-        }
-
-        $user = Auth::user();
-
-        $conv = AiConv::create([
-            'conv_name' => $validatedData['conv_name'],
-            'user_id' => $user->id, // Associate the conversation with the user
-            'slug' => Str::slug(Str::random(16)), // Create a unique slug
-            'system_prompt'=> $validatedData['system_prompt'],
-        ]);
-
-        $response =[
-            'success'=> true,
-            'conv'=>$conv
-        ];
->>>>>>> fba02da2
 
         return response()->json([
             'success' => true,
@@ -122,7 +84,6 @@
         ]);
     }
 
-<<<<<<< HEAD
     public function delete($slug): JsonResponse
     {
         $this->aiConvService->delete($slug);
@@ -130,78 +91,6 @@
             'success' => true,
             'message' => 'Conv deleted successfully'
         ]);
-=======
-    public function removeConv(Request $request, $slug){
-        $user = Auth::user();
-        $conv = AiConv::where('slug', $slug)->firstOrFail();
-
-        // Check if the conv exists
-        if (!$conv) {
-            return response()->json(['success' => false, 'message' => 'Conv not found'], 404);
-        }
-
-        // Check if the user is an admin of the conv
-        if ($conv->user_id != $user->id) {
-            return response()->json(['success' => false, 'message' => 'Unauthorized'], 403);
-        }
-
-        // Delete related messages and members
-        $conv->messages()->delete();
-
-        $conv->delete();
-
-        return response()->json(['success' => true, 'message' => 'Conv deleted successfully']);
-    }
-
-    public function getUserConvs(Request $request)
-    {
-        // Assuming the user is authenticated
-        $user = auth()->user();
-
-        // Fetch all conversations related to the user
-        $convs = $user->conversations()->with('messages')->get();
-
-        return response()->json($convs);
-    }
-
-
-    /// get all messages in the conv
-    /// 1. find conv in DB
-    /// 2. create message array
-    /// 3. return message array
-    public function fetchConvMessages(AiConv $conv){
-
-        $messages = $conv->messages;
-        $messagesData = array();
-        foreach ($messages as $message){
-
-            //if AI is the author, then username and name are the same.
-            //if User has created the message then fetch the name from model.
-            $user =  $message->user;
-            $msgData = [
-                'id' => $message->id,
-                'conv_id' => $message->conv_id,
-                'message_role' => $message->message_role,
-                'message_id' => $message->message_id,
-                'author' => [
-                    'username' => $user->username,
-                    'name' => $user->name,
-                    'avatar_url' => $user->avatar_id !== '' ? Storage::disk('public')->url('profile_avatars/' . $user->avatar_id) : null,
-                ],
-                'model' => $message->model,
-                'iv' => $message->iv,
-                'tag' => $message->tag,
-                'content' => $message->content,
-                'completion' => $message->completion,
-                'created_at' => $message->created_at->format('Y-m-d+H:i'),
-                'updated_at' => $message->updated_at->format('Y-m-d+H:i'),
-            ];
-
-            array_push($messagesData, $msgData);
-        }
-        return $messagesData;
-
->>>>>>> fba02da2
     }
 
 
@@ -244,6 +133,7 @@
             'response' => "Message updated.",
         ]);
 
+
     }
 
     public function deleteMessage(Request $request, $slug) {
@@ -254,25 +144,12 @@
         $conv = AiConv::where('slug', $slug)->first();
         $message = $conv->messages()->where('message_id','=', $validatedData['message_id'])->first();
 
-<<<<<<< HEAD
         if ($message->user && !$message->user->is(Auth::user())) {
             return response()->json([
                 'success'=> false,
                 'err'=> 'Permission Denied!'
             ], 403);
         }
-=======
-    public function updateMessage(Request $request, $slug) {
-
-        $validatedData = $request->validate([
-            'message_id' => 'required|string',
-            'content' => 'required|string',
-            'iv' => 'required|string',
-            'tag' => 'required|string',
-            'model' => 'nullable|string',
-            'completion' => 'required|boolean',
-        ]);
->>>>>>> fba02da2
 
         $attachments = $message->attachments;
         foreach ($attachments as $attachment) {
@@ -316,10 +193,6 @@
             'success' => true,
             'url' => $url
         ]);
-<<<<<<< HEAD
-=======
-
->>>>>>> fba02da2
     }
 
     public function deleteAttachment(Request $request) {
@@ -330,60 +203,9 @@
         try{
             $attachment = Attachment::where('uuid', $validateData['fileId'])->firstOrFail();
 
-<<<<<<< HEAD
             if ($attachment->user && !$attachment->user->is(Auth::user())) {
                 throw new AuthorizationException();
             }
-=======
-    private function generateMessageID(AiConv $conv, int $threadID) {
-        $decimalPadding = 3; // Decide how much padding you need. 3 could pad up to 999.
-
-        if ($threadID == 0) {
-            // Fetch all messages with whole number IDs (e.g., "0.0", "1.0", etc.)
-            $allMessages = $conv->messages()
-                                ->get()
-                                ->filter(function ($message) {
-                                    return floor(floatval($message->message_id)) == floatval($message->message_id);
-                                });
-
-            if ($allMessages->isNotEmpty()) {
-                // Find the message with the highest whole number
-                $lastMessage = $allMessages->sortByDesc(function ($message) {
-                    return intval($message->message_id);
-                })->first();
-
-                // Increment the whole number part
-                $newWholeNumber = intval($lastMessage->message_id) + 1;
-                $newMessageId = $newWholeNumber . '.000'; // Start with 3 zeros
-            } else {
-                // If no messages exist, start from 1.000
-                $newMessageId = '1.000';
-            }
-        } else {
-            // Fetch all messages that belong to the specified threadID
-            $allMessages = $conv->messages()
-                                ->where('message_id', 'like', "$threadID.%")
-                                ->get();
-
-            if ($allMessages->isNotEmpty()) {
-                // Find the message with the highest decimal part
-                $lastMessage = $allMessages->sortByDesc(function ($message) {
-                    return floatval($message->message_id);
-                })->first();
-
-                // Increment the decimal part
-                $parts = explode('.', $lastMessage->message_id);
-                $newDecimal = intval($parts[1]) + 1;
-                $newMessageId = $parts[0] . '.' . str_pad($newDecimal, $decimalPadding, '0', STR_PAD_LEFT);
-            } else {
-                // If no sub-messages exist, start from threadID.001
-                $newMessageId = $threadID . '.001';
-            }
-        }
-
-        return $newMessageId;
-    }
->>>>>>> fba02da2
 
             if (!$attachment->attachable instanceof AiConvMsg) {
                 return response()->json([
