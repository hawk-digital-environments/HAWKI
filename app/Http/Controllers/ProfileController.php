<?php

namespace App\Http\Controllers;

use App\Services\Profile\ProfileService;
use App\Services\Profile\ApiTokenService;
use App\Services\Profile\PasskeyService;



use Illuminate\Http\Request;
use Illuminate\Http\JsonResponse;
use Illuminate\Http\RedirectResponse;

use Exception;
use Illuminate\Support\Facades\Log;


class ProfileController extends Controller
{

    // SECTION: PROFILE INFORMATION
    public function update(Request $request, ProfileService $profileService): JsonResponse{

        $validatedData = $request->validate([
            'img' => 'string',
            'displayName' => 'string|max:20',
            'bio' => 'string|max:255',
        ]);

        $profileService->update($validatedData);
        return response()->json([
            'success' => true,
            'response' => 'User information updated'
        ]);
    }


<<<<<<< HEAD
    public function requestProfileReset(ProfileService $profileService): JsonResponse|RedirectResponse{
        $profileService->resetProfile();
        return response()->redirectTo('/register');
    }



    // SECTION: PASSKEY BACKUP
    public function backupPassKey(Request $request, PasskeyService $passkeyService): JsonResponse{
=======
    public function validatePasskey(Request $request){
        $passkey = $request->getContent();
        
        $request->validate([
            'passkey' => 'string',
        ]);


        // Validate that passkey is not empty
        if (empty($passkey)) {
            return response()->json([
                'success' => false,
                'message' => 'Passkey cannot be empty'
            ]);
        }
        
        // Validate passkey pattern using the same regex as frontend
        if (!preg_match('/^[A-Za-z0-9!@#$%^&*()_+-]+$/', $passkey)) {
            return response()->json([
                'success' => false,
                'message' => 'Passkey contains invalid characters'
            ]);
        }
        
        // Additional validation checks could be added here
        // For example, minimum length requirements
        if (strlen($passkey) < 8) {
            return response()->json([
                'success' => false,
                'message' => 'Passkey must be at least 8 characters long'
            ]);
        }
        
        return response()->json([
            'success' => true,
            'message' => 'Passkey is valid'
        ]);
    }


>>>>>>> 413e113c

        $validatedData = $request->validate([
            'cipherText' => 'required|string',
            'tag' => 'required|string',
            'iv' => 'required|string',
        ]);

        $passkeyService->backupPassKey($validatedData);

        return response()->json([
            'success' => true,
            'message' => 'Backup Successfull!',
        ]);


    }

    public function requestPasskeyBackup(PasskeyService $passkeyService): JsonResponse{

        $response = $passkeyService->retrievePasskeyBackup();
        return response()->json([
            'success' => true,
            'passkeyBackup' => $response,
        ]);
    }


    // SECTION: API TOKENS

    public function requestApiToken(Request $request, ApiTokenService $apiTokenService): JsonResponse
    {
        $validatedData = $request->validate([
            'name' => 'required|string|max:16',
        ]);
        try {
            $token = $apiTokenService->createApiToken($validatedData['name']);
            // Return a JSON response with the new token
            return response()->json([
                'success' => true,
                'token' => $token->plainTextToken,
                'name' => $token->accessToken->name,
                'id' => $token->accessToken->id,
            ]);
        } catch (Exception $e) {
            Log::error($e->getMessage());
            throw $e;
        }
    }


    public function fetchTokenList(ApiTokenService $apiTokenService): JsonResponse
    {
        $tokenList = $apiTokenService->fetchTokenList();
        // Return a JSON response with the token data
        return response()->json([
            'success' => true,
            'tokens' => $tokenList,
        ]);
    }



    public function revokeToken(Request $request, ApiTokenService $apiTokenService): JsonResponse
    {
        // Validate request data with appropriate rules
        $validatedData = $request->validate([
            'tokenId' => 'required|integer',
        ]);

        $apiTokenService->revokeToken($validatedData['tokenId']);

        return response()->json([
            'success' => true,
            'message' => 'Token revoked successfully.',
        ]);
    }
}<|MERGE_RESOLUTION|>--- conflicted
+++ resolved
@@ -36,17 +36,11 @@
     }
 
 
-<<<<<<< HEAD
     public function requestProfileReset(ProfileService $profileService): JsonResponse|RedirectResponse{
         $profileService->resetProfile();
         return response()->redirectTo('/register');
     }
 
-
-
-    // SECTION: PASSKEY BACKUP
-    public function backupPassKey(Request $request, PasskeyService $passkeyService): JsonResponse{
-=======
     public function validatePasskey(Request $request){
         $passkey = $request->getContent();
         
@@ -87,7 +81,8 @@
     }
 
 
->>>>>>> 413e113c
+    // SECTION: PASSKEY BACKUP
+    public function backupPassKey(Request $request, PasskeyService $passkeyService): JsonResponse{
 
         $validatedData = $request->validate([
             'cipherText' => 'required|string',
