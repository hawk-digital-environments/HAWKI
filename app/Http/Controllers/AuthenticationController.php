<?php

namespace App\Http\Controllers;


use App\Models\User;
use App\Models\PrivateUserData;

use Illuminate\Http\Request;
use Illuminate\Support\Facades\Session;
use Illuminate\Support\Facades\Auth;

use App\Http\Controllers\Controller;
use App\Http\Controllers\LanguageController;

use App\Services\Auth\LdapService;
use App\Services\Auth\OidcService;
use App\Services\Auth\ShibbolethService;
use App\Services\Auth\TestAuthService;

use Illuminate\Support\Facades\Log;


class AuthenticationController extends Controller
{
    protected $authMethod;

    protected $ldapService;
    protected $shibbolethService;
    protected $oidcService;
    protected $testAuthService;

    protected $languageController;


    public function __construct(LdapService $ldapService, ShibbolethService $shibbolethService , OidcService $oidcService, TestAuthService $testAuthService, LanguageController $languageController)
    {
        $this->authMethod = env('AUTHENTICATION_METHOD');
        $this->ldapService = $ldapService;
        $this->shibbolethService = $shibbolethService;
        $this->oidcService = $oidcService;
        $this->testAuthService = $testAuthService;

        $this->languageController = $languageController;
    }



    /// User Ldap Service to request user info
    /// Redirect to Handshake or Create Registration Access and redirect to Registration
    public function ldapLogin(Request $request)
    {
        $request->validate([
            'account' => 'required|string',
            'password' => 'required|string',
        ]);

        $username = filter_var($request->input('account'), FILTER_UNSAFE_RAW);
        $password = $request->input('password');

        $authenticatedUserInfo = null;
        if(config('test_users')['active']){
            $authenticatedUserInfo = $this->testAuthService->authenticate($username, $password);
        }

        if(!$authenticatedUserInfo) {
            if($this->authMethod === 'LDAP'){
                $authenticatedUserInfo = $this->ldapService->authenticate($username, $password);
            }
        }

        // If Login Failed
        if (!$authenticatedUserInfo) {
            return response()->json([
                'success' => false,
                'message' => 'Login Failed!',
            ]);
        }

        Log::info('LOGIN: ' . $authenticatedUserInfo['username']);
        $username = $authenticatedUserInfo['username'];
        $user = User::where('username', $username)->first();

        

        $redirectUri;
        // If first time on HAWKI
        if($user && $user->isRemoved === 0){
            Auth::login($user);

            return response()->json([
                'success' => true,
                'redirectUri' => '/handshake',
            ]);
        }
        else{

            Session::put('registration_access', true);
            Session::put('authenticatedUserInfo', json_encode($authenticatedUserInfo));

            return response()->json([
                'success' => true,
                'redirectUri' => '/register',
            ]);
        }
    }


    public function shibbolethLogin(Request $request)
    {
        try {
            $authenticatedUserInfo = $this->shibbolethService->authenticate($request);
    
            if (!$authenticatedUserInfo) {
                return response()->json(['error' => 'Login Failed!'], 401);
            }
    
            Log::info('LOGIN: ' . $authenticatedUserInfo['username']);
    
            $user = User::where('username', $authenticatedUserInfo['username'])->first();
    
            if($user && $user->isRemoved === 0){
                Auth::login($user);
                return redirect('/handshake');
            }
    
            Session::put('registration_access', true);
            Session::put('authenticatedUserInfo', json_encode($authenticatedUserInfo));
    
            return redirect('/register');
    
        } catch (\Exception $e) {
            return response()->json(['error' => $e->getMessage()], 500);
        }
    }




    public function openIDLogin(Request $request)
    {
        try {
            $authenticatedUserInfo = $this->oidcService->authenticate($request);
    
            if (!$authenticatedUserInfo) {
                return response()->json(['error' => 'Login Failed!'], 401);
            }
    
            Log::info('LOGIN: ' . $authenticatedUserInfo['username']);
    
            $user = User::where('username', $authenticatedUserInfo['username'])->first();
    
            if($user && $user->isRemoved === 0){
                Auth::login($user);
                return redirect('/handshake');
            }
    
            Session::put('registration_access', true);
            Session::put('authenticatedUserInfo', json_encode($authenticatedUserInfo));
    
            return redirect('/register');
    
        } catch (\Exception $e) {
            return response()->json(['error' => $e->getMessage()], 500);
        }
    }



    /// Initiate handshake process
    /// sends back the user keychain.
    /// keychain sync will be done on the frontend side (check encryption.js)
    public function handshake(Request $request){
        
        $userInfo = Auth::user();

        // Call getTranslation method from LanguageController
        $translation = $this->languageController->getTranslation();
        $settingsPanel = (new SettingsController())->initialize();

        $cryptoController = new EncryptionController();
        $keychainData = $cryptoController->fetchUserKeychain();
        
        $settingsPanel = (new SettingsController())->initialize($translation);

        $activeOverlay = false;
        if(Session::get('last-route') && Session::get('last-route') != 'handshake'){
            $activeOverlay = true;
        }
        Session::put('last-route', 'handshake');


        // Pass translation, authenticationMethod, and authForms to the view
        return view('partials.gateway.handshake', compact('translation', 'settingsPanel', 'userInfo', 'keychainData', 'activeOverlay'));
  
    }


    /// Redirect user to registration page
    public function register(Request $request){

        if (Auth::check()) {
            // The user is logged in, redirect to /chat
            return redirect('/handshake');
        }

        $userInfo = json_decode(Session::get('authenticatedUserInfo'), true);


        // Call getTranslation method from LanguageController
        $translation = $this->languageController->getTranslation();
        $settingsPanel = (new SettingsController())->initialize();

        $activeOverlay = false;
        if(Session::get('last-route') && Session::get('last-route') != 'register'){
            $activeOverlay = true;
        }
        Session::put('last-route', 'register');


        // Pass translation, authenticationMethod, and authForms to the view
        return view('partials.gateway.register', compact('translation', 'settingsPanel', 'userInfo', 'activeOverlay'));
    }



    /// Setup User
    /// Create backup for userkeychain on the DB
    public function completeRegistration(Request $request)
    {
        try {
            // Validate input data
            $validatedData = $request->validate([
                'publicKey' => 'required|string',
                'keychain' => 'required|string',
                'KCIV' => 'required|string',
                'KCTAG' => 'required|string',
            ]);
            
            // Retrieve user info from session
            $userInfo = json_decode(Session::get('authenticatedUserInfo'), true);

            // Process user info
            $username = $userInfo['username'] ?? null;
            $name = $userInfo['name'] ?? null;
            $email = $userInfo['email'] ?? null;
            $employeetype = $userInfo['employeetype'] ?? null;
            $permissions = $userInfo['permissions'] ?? null;

    
            $avatarId = $validatedData['avatar_id'] ?? '';

            // Update or create the local user
            $user = User::updateOrCreate(
                ['username' => $username],
                [
                    'name' => $name,
                    'email' => $email,
                    'employeetype' => $employeetype,
                    'publicKey' => $validatedData['publicKey'],
                    'avatar_id' => $avatarId,
<<<<<<< HEAD
                    'permissions' => $permissions,
=======
                    'isRemoved' => false
>>>>>>> e284e49e
                ]
            );
    
            // Update or create the Private User Data
            PrivateUserData::create(
                [
                    'user_id' => $user->id,
                    'KCIV' => $validatedData['KCIV'],
                    'KCTAG' => $validatedData['KCTAG'],
                    'keychain' => $validatedData['keychain']
                ]
            );
            // Log the user in
            Session::put('registration_access', false);
            Auth::login($user);
    
            return response()->json([
                'success' => true,
                'redirectUri' => '/chat',
                'userData' => $user
            ]);
    
        } catch (ValidationException $e) {
            // error_log('Validation Error: ' . json_encode($e->errors()));
    
            return response()->json([
                'success' => false,
                'errors' => $e->errors()
            ], 422);  // Return HTTP 422 Unprocessable Entity
        }
    }
    
    public function logout(Request $request)
    {
        // Unset all session variables
        Session::flush();

        // Regenerate session ID
        Session::regenerate();

        // Remove PHPSESSID cookie
        if ($request->hasCookie('PHPSESSID')) {
            $cookie = cookie('PHPSESSID', '', time() - 3600);
            Cookie::queue($cookie);
        }

        // Destroy the session
        Session::invalidate();

        // Determine the logout redirect URI based on the authentication method
        $authMethod = env('AUTHENTICATION_METHOD');
        if ($authMethod === 'Shibboleth') {
            $redirectUri = config('shibboleth.logout_path');
        } elseif ($authMethod === 'OIDC') {
            $redirectUri = config('open_id_connect.oidc_logout_path');
        } else {
            $redirectUri = '/login';
        }

        // Redirect to the appropriate logout URI
        return redirect($redirectUri);
    }
    
}<|MERGE_RESOLUTION|>--- conflicted
+++ resolved
@@ -259,11 +259,8 @@
                     'employeetype' => $employeetype,
                     'publicKey' => $validatedData['publicKey'],
                     'avatar_id' => $avatarId,
-<<<<<<< HEAD
+                    'isRemoved' => false
                     'permissions' => $permissions,
-=======
-                    'isRemoved' => false
->>>>>>> e284e49e
                 ]
             );
     
