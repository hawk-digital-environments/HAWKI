<?php

namespace App\Http\Controllers;

use App\Events\RoomMessageEvent;
use App\Jobs\SendMessage;

use App\Models\Room;
use App\Models\User;
use App\Services\AI\AiService;
use App\Services\AI\UsageAnalyzerService;
use App\Services\AI\Value\AiResponse;
use App\Services\Chat\Message\MessageHandlerFactory;
use App\Services\Storage\AvatarStorageService;
use Hawk\HawkiCrypto\SymmetricCrypto;
use Illuminate\Http\Request;
use Illuminate\Support\Facades\Auth;
use Illuminate\Validation\ValidationException;

class StreamController extends Controller
{
    public function __construct(
        private readonly UsageAnalyzerService $usageAnalyzer,
        private readonly AiService            $aiService,
        private readonly AvatarStorageService $avatarStorage
    ){
    }

    public function handleExternalRequest(Request $request)
    {
        // Find out user model
        $user = Auth::user();
        if (!$user) {
            return response()->json(['message' => 'Unauthorized'], 401);
        }

        try {
            // Validate request data
            $validatedData = $request->validate([
                'payload.model' => 'required|string',
                'payload.messages' => 'required|array',
                'payload.messages.*.role' => 'required|string',
                'payload.messages.*.content' => 'required|array',
                'payload.messages.*.content.text' => 'required|string',
            ]);
        } catch (ValidationException $e) {
            // Return detailed validation error response
            return response()->json([
                'success' => false,
                'message' => 'Validation Error',
                'errors' => $e->errors()
            ], 422);
        }

        $payload = $validatedData['payload'];

        // Handle standard response
        $response = $this->aiService->sendRequest($payload);

        // Record usage
        $this->usageAnalyzer->submitUsageRecord($response->usage, 'api');

        // Return response to client
        return response()->json([
            'success' => true,
            'content' => $response->content,
        ]);
    }

    /**
     * Handle AI connection requests using the new architecture
     */
    public function handleAiConnectionRequest(Request $request)
    {
        //validate payload
        try {
            $validatedData = $request->validate([
                'payload.model' => 'required|string',
                'payload.stream' => 'required|boolean',
                'payload.messages' => 'required|array',
                'payload.messages.*.role' => 'required|string',
                'payload.messages.*.content' => 'required|array',
                'payload.messages.*.content.text' => 'nullable|string',
                'payload.messages.*.content.attachments' => 'nullable|array',
                'payload.tools' => 'nullable|array',

                'broadcast' => 'required|boolean',
                'isUpdate' => 'nullable|boolean',
                'messageId' => ['nullable', function ($_, $value, $fail) {
                    if ($value !== null && !is_string($value) && !is_int($value)) {
                        $fail('The messageId must be a valid numeric string (e.g., "192.000" or "12").');
                    }
                }],
                'threadIndex' => 'nullable|int',
                'slug' => 'nullable|string',
                'key' => 'nullable|string',
            ]);

            // Ensure that nullable fields are set to default values if not provided
            foreach ($validatedData['payload']['messages'] as &$message) {
                if (isset($message['content']['text']) && !is_string($message['content']['text'])) {
                    $message['content']['text'] = '';
                }
                if (isset($message['content']['attachments']) && !is_array($message['content']['attachments'])) {
                    $message['content']['attachments'] = [];
                }
            }
            unset($message);
        } catch (ValidationException $e) {
            return response()->json([
                'success' => false,
                'message' => 'Validation Error',
                'errors' => $e->errors()
            ], 422);
        }

        if ($validatedData['broadcast']) {
            $this->handleGroupChatRequest($validatedData);
            return null;
        }

        $hawki = User::find(1); // HAWKI user
        $avatar_url = $this->avatarStorage->getFileUrl('profile_avatars',
                                            $hawki->username,
                                            $hawki->avatar_id);

        if ($validatedData['payload']['stream']) {
            // Handle streaming response
            $this->handleStreamingRequest($validatedData['payload'], $hawki, $avatar_url);
        } else {
            // Handle standard response
            $response = $this->aiService->sendRequest($validatedData['payload']);

            $this->usageAnalyzer->submitUsageRecord($response->usage, 'private');

            // Return response to client
            return response()->json([
                'author' => [
                    'username' => $hawki->username,
                    'name' => $hawki->name,
                    'avatar_url' => $avatar_url,
                ],
                'model' => $validatedData['payload']['model'],
                'isDone' => true,
                'content' => json_encode($response->content),
            ]);
        }

        return null;
    }

    /**
     * Handle streaming request with the new architecture
     */
    private function handleStreamingRequest(array $payload, User $user, ?string $avatar_url)
    {
        // Set headers for SSE
        header('Content-Type: text/event-stream');
        header('Cache-Control: no-cache');
        header('Connection: keep-alive');
        header('Access-Control-Allow-Origin: *');

        $onData = function (AiResponse $response) use ($user, $avatar_url, $payload) {
            $flush = static function () {
                if (ob_get_length()) {
                    ob_flush();
                }
                flush();
            };

            $this->usageAnalyzer->submitUsageRecord(
                $response->usage,
                'private',
            );

            $messageData = [
                'author' => [
                    'username' => $user->username,
                    'name' => $user->name,
                    'avatar_url' => $avatar_url,
                ],
                'model' => $payload['model'],
                'isDone' => $response->isDone,
                'content' => json_encode($response->content),
            ];

            echo json_encode($messageData) . "\n";
            $flush();
        };

        $this->aiService->sendStreamRequest($payload, $onData);
    }

    /**
     * Handle group chat requests with the new architecture
     */
    private function handleGroupChatRequest(array $data): void
    {
        $isUpdate = (bool) ($data['isUpdate'] ?? false);
        $room = Room::where('slug', $data['slug'])->firstOrFail();

        // Broadcast initial generation status
        $generationStatus = [
            'type' => 'status',
            'data' => [
                'slug' => $room->slug,
                'isGenerating' => true,
                'model' => $data['payload']['model']
            ]
        ];
        broadcast(new RoomMessageEvent($generationStatus));

        // Process the request
        $response = $this->aiService->sendRequest($data['payload']);

        // Record usage
        $this->usageAnalyzer->submitUsageRecord(
            $response->usage,
            'group',
            $room->id
        );

        $crypto = new SymmetricCrypto();
        $encryptedData = $crypto->encrypt(json_encode($response->content),
                                          base64_decode($data['key']));

        // Store message
        $messageHandler = MessageHandlerFactory::create('group');
        $member = $room->members()->where('user_id', 1)->firstOrFail();
        \Log::debug($data['messageId']);
        if ($isUpdate) {
            $message = $messageHandler->update($room, [
                'model' => $data['payload']['model'],
                'message_id' => $data['messageId'],
                'content' => [
                    'text' => [
                        'ciphertext' => base64_encode($encryptedData->ciphertext),
                        'iv' => base64_encode($encryptedData->iv),
                        'tag' => base64_encode($encryptedData->tag),
                    ]
                ]
            ]);
        } else {
            $message = $messageHandler->create($room, [
                'threadId' => $data['threadIndex'],
                'member' => $member,
                'message_role'=> 'assistant',
                'content' => [
                    'text' => [
                        'ciphertext' => base64_encode($encryptedData->ciphertext),
                        'iv' => base64_encode($encryptedData->iv),
                        'tag' => base64_encode($encryptedData->tag),
                    ]
                ]
            ]);
        }
<<<<<<< HEAD
        \Log::debug($message);
        \Log::debug($isUpdate);
=======


        $broadcastObject = [
            'slug' => $room->slug,
            'message_id'=> $message->message_id,
        ];
>>>>>>> 123f1335
        // Queue message for broadcast
        SendMessage::dispatch($broadcastObject, $isUpdate)->onQueue('message_broadcast');

        // Update and broadcast final generation status
        $generationStatus = [
            'type' => 'status',
            'data' => [
                'slug' => $room->slug,
                'isGenerating' => false,
                'model' => $data['payload']['model']
            ]
        ];

        broadcast(new RoomMessageEvent($generationStatus));
    }
}<|MERGE_RESOLUTION|>--- conflicted
+++ resolved
@@ -254,17 +254,12 @@
                 ]
             ]);
         }
-<<<<<<< HEAD
-        \Log::debug($message);
-        \Log::debug($isUpdate);
-=======
 
 
         $broadcastObject = [
             'slug' => $room->slug,
             'message_id'=> $message->message_id,
         ];
->>>>>>> 123f1335
         // Queue message for broadcast
         SendMessage::dispatch($broadcastObject, $isUpdate)->onQueue('message_broadcast');
 
