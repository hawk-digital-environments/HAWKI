--- conflicted
+++ resolved
@@ -22,7 +22,7 @@
         'publicKey',
         'avatar_id',
         'bio',
-<<<<<<< HEAD
+        'isRemoved'
         'permissions',
     ];
 
@@ -42,9 +42,6 @@
      */
     protected $casts = [
         'permissions' => 'array',
-=======
-        'isRemoved'
->>>>>>> e284e49e
     ];
 
     /**
@@ -81,19 +78,8 @@
 
     public function rooms()
     {
-<<<<<<< HEAD
-        return $this->hasManyThrough(
-            Room::class,
-            Member::class,
-            'user_id',
-            'id',
-            'id',
-            'room_id'
-        );
-=======
         return $this->belongsToMany(Room::class, 'members', 'user_id', 'room_id')
                     ->wherePivot('isRemoved', false);
->>>>>>> e284e49e
     }
 
     public function conversations()
