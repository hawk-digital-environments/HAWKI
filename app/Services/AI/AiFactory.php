--- conflicted
+++ resolved
@@ -5,12 +5,7 @@
 namespace App\Services\AI;
 
 
-<<<<<<< HEAD
-use App\Services\AI\AvailModels\AvailableModelsBuilder;
-use App\Services\AI\AvailableModels\AvailableModelsBuilderBuilder;
 use App\Services\AI\Config\AiConfigService;
-=======
->>>>>>> 9c2158e5
 use App\Services\AI\Db\ModelStatusDb;
 use App\Services\AI\Exception\InvalidClientClassException;
 use App\Services\AI\Exception\MissingRequiredAiServiceClassException;
@@ -42,67 +37,40 @@
 
     public function getAvailableModels(ModelUsageType $usageType): AvailableAiModels
     {
-
-
         return $this->rememberInstance('available_models_' . $usageType->value, function () use ($usageType) {
             $builder = $this->rememberInstance(AvailableModelsBuilder::class, function () {
-<<<<<<< HEAD
-                $builder = $this->container->get(AvailableModelsBuilderBuilder::class);
-                
+                $config = $this->config->get('model_providers', []);
+
+                $builder = $this->container->get(AvailableModelsBuilder::class);
+
                 // Use AiConfigService to get models from either config or database
                 $defaultModels = $this->aiConfigService->getDefaultModels(ModelUsageType::DEFAULT);
                 $defaultModelsExtApp = $this->aiConfigService->getDefaultModels(ModelUsageType::EXTERNAL_APP);
                 $systemModels = $this->aiConfigService->getSystemModels(ModelUsageType::DEFAULT);
                 $systemModelsExtApp = $this->aiConfigService->getSystemModels(ModelUsageType::EXTERNAL_APP);
-                
-                foreach ($defaultModels as $modelType => $modelName) {
-                    $builder->addDefaultModelName($modelType, ModelUsageType::DEFAULT, $modelName);
-                }
-                
-                foreach ($defaultModelsExtApp as $modelType => $modelName) {
-                    $builder->addDefaultModelName($modelType, ModelUsageType::EXTERNAL_APP, $modelName);
-                }
-                
-                foreach ($systemModels as $modelType => $modelName) {
-                    $builder->addSystemModelName($modelType, ModelUsageType::DEFAULT, $modelName);
-                }
-                
-                foreach ($systemModelsExtApp as $modelType => $modelName) {
-                    $builder->addSystemModelName($modelType, ModelUsageType::EXTERNAL_APP, $modelName);
-                }
-                
-                $i = $builder->build();
-                
-                $totalModels = 0;
-=======
-                $config = $this->config->get('model_providers', []);
-
-                $builder = $this->container->get(AvailableModelsBuilder::class);
 
                 // Fallback for older config structure
                 if (!is_array($config['default_models'] ?? null) && isset($config['defaultModel'])) {
                     throw new \RuntimeException("The 'defaultModel' configuration key is deprecated. Please use 'default_models' instead.");
                 }
 
-                foreach ($config['default_models'] ?? [] as $modelType => $modelName) {
+                foreach ($defaultModels as $modelType => $modelName) {
                     $builder->addDefaultModelName($modelType, ModelUsageType::DEFAULT, $modelName);
                 }
 
-                foreach ($config['default_models.ext_app'] ?? [] as $modelType => $modelName) {
+                foreach ($defaultModelsExtApp as $modelType => $modelName) {
                     $builder->addDefaultModelName($modelType, ModelUsageType::EXTERNAL_APP, $modelName);
                 }
 
-                foreach ($config['system_models'] ?? [] as $modelType => $modelName) {
+                foreach ($systemModels as $modelType => $modelName) {
                     $builder->addSystemModelName($modelType, ModelUsageType::DEFAULT, $modelName);
                 }
 
-                foreach ($config['system_models.ext_app'] ?? [] as $modelType => $modelName) {
+                foreach ($systemModelsExtApp as $modelType => $modelName) {
                     $builder->addSystemModelName($modelType, ModelUsageType::EXTERNAL_APP, $modelName);
                 }
 
->>>>>>> 9c2158e5
                 foreach ($this->createProviderList() as $provider) {
-                    $providerModels = 0;
                     foreach ($provider->getModels() as $model) {
                         $builder->addModel(
                             AiModel::bindContext(
@@ -110,8 +78,6 @@
                                 $this->createModelContext($provider, $model)
                             )
                         );
-                        $providerModels++;
-                        $totalModels++;
                     }
                 }
 
@@ -126,13 +92,11 @@
     {
         $providers = $this->aiConfigService->getProviders();
 
+        foreach ($providers as $providerId => $rawConfig) {
 
-        foreach ($providers as $providerId => $rawConfig) {
-            
 
             $config = new ProviderConfig($providerId, $rawConfig);
             if (!$config->isActive()) {
-
                 continue;
             }
 
@@ -141,13 +105,7 @@
             if (!class_exists($modelProviderClass)) {
                 $modelProviderClass = GenericModelProvider::class;
             }
-<<<<<<< HEAD
-            
-            
-            
-=======
 
->>>>>>> 9c2158e5
             yield new $modelProviderClass($config);
         }
     }
