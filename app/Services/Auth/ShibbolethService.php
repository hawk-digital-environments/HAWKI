--- conflicted
+++ resolved
@@ -2,64 +2,6 @@
 
 namespace App\Services\Auth;
 
-<<<<<<< HEAD
-use Illuminate\Config\Repository;
-use Illuminate\Http\JsonResponse;
-use Illuminate\Http\RedirectResponse;
-use Illuminate\Http\Request;
-use Illuminate\Support\Facades\Route;
-use Illuminate\Support\Str;
-use Psr\Log\LoggerInterface;
-
-
-readonly class ShibbolethService
-{
-    public function __construct(
-        private Repository      $config,
-        private LoggerInterface $logger
-    )
-    {
-    }
-
-    /**
-     * Authenticates the user via Shibboleth and returns user information if authenticated.
-     * If the user is not authenticated, redirects to the Shibboleth login page.
-     *
-     * @param Request $request The HTTP request instance.
-     * @return array|RedirectResponse|JsonResponse User information array if authenticated,
-     *                                             redirection to the login page if not authenticated,
-     *                                             or a JSON error response if required attributes are missing or the login path is not set.
-     */
-    public function authenticate(Request $request): array|RedirectResponse|JsonResponse
-    {
-        $usernameVar = $this->config->get('shibboleth.attribute_map.username', 'REMOTE_USER');
-
-        try {
-            $username = $this->getServerVarOrFail($request, $usernameVar);
-            $this->logger->debug('Authenticated Shibboleth user', ['username' => $username]);
-        } catch (\RuntimeException $e) {
-            // Redirect to the Shibboleth login page
-            $loginPath = $this->getLoginPath();
-
-            if (!empty($loginPath)) {
-                $this->logger->debug('Redirecting to Shibboleth login path', ['login_path' => $loginPath, 'exception' => $e]);
-                return redirect($loginPath);
-            }
-
-            $this->logger->error('Shibboleth login path is not set in configuration', ['exception' => $e]);
-
-            // Error handling if the login path is not set
-            return response()->json(['error' => 'Login path is not set'], 500);
-        }
-
-        try {
-            $userdata = [
-                'username' => $username,
-                'name' => $this->getDisplayName($request),
-                'email' => $this->getServerVarOrFail($request, $this->config->get('shibboleth.attribute_map.email')),
-                'employeetype' => $this->getServerVarOrFail($request, $this->config->get('shibboleth.attribute_map.employeetype'))
-            ];
-=======
 use App\Services\Auth\Contract\AuthServiceInterface;
 use App\Services\Auth\Contract\AuthServiceWithLogoutRedirectInterface;
 use App\Services\Auth\Exception\AuthFailedException;
@@ -128,115 +70,10 @@
                 email: $this->getServerVarOrFail($request, $this->emailAttribute),
                 employeeType: $this->getServerVarOrFail($request, $this->employeeTypeAttribute),
             );
->>>>>>> a1e4f76a
 
             $this->logger->debug('Retrieved Shibboleth user attributes', ['userdata' => $userdata]);
 
             return $userdata;
-<<<<<<< HEAD
-        } catch (\RuntimeException $e) {
-            $this->logger->error('Failed to resolve userdata for Shibboleth auth', ['exception' => $e]);
-            return response()->json(['error' => $e->getMessage()], $e->getCode());
-        }
-    }
-
-    /**
-     * Either the logout URL from configuration with the return parameter appended,
-     * or null if no logout URL is configured.
-     * @return string|null
-     */
-    public function getLogoutPath(): ?string
-    {
-        $logoutPath = $this->config->get('shibboleth.logout_path');
-
-        if (empty($logoutPath)) {
-            $this->logger->warning('Shibboleth logout path is not set in configuration');
-            return null;
-        }
-
-        // Automatically append the return parameter to the logout URL
-        // This ensures that after logout, the user is redirected back to the homepage
-        return url()->query($logoutPath, ['return' => url('/')]);
-    }
-
-    /**
-     * Gets the Shibboleth login path from configuration and appends the target parameter.
-     *
-     * @return string|null
-     */
-    private function getLoginPath(): ?string
-    {
-        $loginPath = $this->config->get('shibboleth.login_path');
-
-        if (empty($loginPath)) {
-            $this->logger->warning('Shibboleth login path is not set in configuration');
-            return null;
-        }
-
-        // Automatically append the target parameter to the login URL
-        // This ensures that after successful authentication, the user is redirected back to the intended page
-        $targetPath = Route::getRoutes()->getByName('web.auth.shibboleth.login');
-        if ($targetPath) {
-            $loginPath = url()->query($loginPath, ['target' => url('/' . $targetPath->uri())]);
-            $this->logger->debug('Appended target parameter to Shibboleth login path', ['login_path' => $loginPath]);
-        }
-
-        return $loginPath;
-    }
-
-    /**
-     * Builds the display name from a list of attributes specified in the configuration.
-     * If the nameList configuration is empty, it falls back to a single attribute.
-     *
-     * @param Request $request
-     * @return string
-     */
-    private function getDisplayName(Request $request): string
-    {
-        $nameField = $this->config->get('shibboleth.attribute_map.name');
-        if (!str_contains($nameField, ',')) {
-            return $this->getServerVarOrFail($request, $this->config->get('shibboleth.attribute_map.name'));
-        }
-
-        $values = [];
-        foreach (Str::of($nameField)->explode(',')->map('trim')->filter()->all() as $field) {
-            try {
-                $values[] = $this->getServerVarOrFail($request, $field);
-            } catch (\RuntimeException) {
-                // Ignore missing fields
-                $this->logger->debug('Field in SHIBBOLETH_NAME_VAR is not set in $_SERVER', ['field' => $field]);
-            }
-        }
-
-        if (empty($values)) {
-            throw new \RuntimeException("None of the fields in SHIBBOLETH_NAME_VAR are set and not empty", 500);
-        }
-
-        return implode(' ', $values);
-    }
-
-    private function getServerVarOrFail(Request $request, string $var): string
-    {
-        $redirectVar = 'REDIRECT_' . $var;
-        $value = $request->server($var) ?? $request->server('REDIRECT_' . $var) ?? null;
-
-        if (!empty($value)) {
-            return $value;
-        }
-
-        // Try to find value case-insensitively (This is rather expensive, so we log it as a warning)
-        foreach ($request->server->all() as $key => $val) {
-            if (Str::lower($key) === Str::lower($var) && !empty($val)) {
-                $this->logger->warning("Found server variable '$key' case-insensitively for expected '$var'");
-                return $val;
-            }
-            if (Str::lower($key) === Str::lower($redirectVar) && !empty($val)) {
-                $this->logger->warning("Found server variable '$key' case-insensitively for expected '$redirectVar'");
-                return $val;
-            }
-        }
-
-=======
         } catch (\Throwable $e) {
             throw new AuthFailedException('Failed to resolve userdata for Shibboleth auth', 500, $e);
         }
@@ -274,7 +111,6 @@
             }
         }
 
->>>>>>> a1e4f76a
         throw new \RuntimeException("Neither $var nor $redirectVar are set and not empty", 400);
     }
 }