<?php

namespace App\Services\Auth;

use App\Services\Auth\Contract\AuthServiceInterface;
use App\Services\Auth\Contract\AuthServiceWithCredentialsInterface;
use App\Services\Auth\Exception\AuthFailedException;
use App\Services\Auth\Util\AuthServiceWithCredentialsTrait;
use App\Services\Auth\Value\AuthenticatedUserInfo;
use App\Services\Auth\Value\Ldap\LdapAttributeReader;
use App\Services\Auth\Value\Ldap\LdapBindCredentials;
use App\Services\Auth\Value\Ldap\LdapConnectUri;
use App\Services\Auth\Value\Ldap\LdapFilterArgs;
use Illuminate\Container\Attributes\Config;
use Illuminate\Container\Attributes\Singleton;
use Illuminate\Http\Request;
use Psr\Log\LoggerInterface;
use Symfony\Component\HttpFoundation\Response;

#[Singleton]
class LdapService implements AuthServiceWithCredentialsInterface, AuthServiceInterface
{
    use AuthServiceWithCredentialsTrait;

    private readonly array $connection;

    public function __construct(
        #[Config('ldap.connections')]
        array  $connections,
        #[Config('ldap.default')]
        string $connectionName,
        private readonly LoggerInterface $logger
    )
    {
        if (!isset($connections[$connectionName])) {
            throw new \InvalidArgumentException("LDAP connection configuration '{$connectionName}' not found.");
        }
        $this->connection = $connections[$connectionName];
    }

    /**
     * @inheritDoc
     */
    public function authenticate(Request $request): AuthenticatedUserInfo|Response
    {
        if (!function_exists('ldap_set_option')) {
            $this->logger->error('LDAP functions are not available. Please ensure the PHP LDAP extension is installed and enabled');
            throw new \RuntimeException('LDAP functions are not available.');
        }

        try {
            $connectUri = new LdapConnectUri(
                $this->connection['ldap_host'],
                $this->connection['ldap_port'],
                $this->logger
            );
            $bindCredentials = new LdapBindCredentials(
                bindDn: $this->connection['ldap_bind_dn'],
                bindPw: $this->connection['ldap_bind_pw']
            );
            $filterArgs = new LdapFilterArgs(
                baseDn: $this->connection['ldap_base_dn'],
                filterTemplate: $this->connection['ldap_filter'],
                logger: $this->logger
            );
            $attributeMap = $this->connection['attribute_map'];
            $attributeReader = new LdapAttributeReader(
                usernameAttribute: $attributeMap['username'],
                emailAttribute: $attributeMap['email'],
                displayNameAttribute: $attributeMap['name'],
                employeeTypeAttribute: $attributeMap['employeeType'],
                legacyInvertDisplayNameOrder: $this->connection['invert_name'] ?? false,
                logger: $this->logger
            );
        } catch (\Throwable $e) {
            $this->logger->error('LDAP configuration error: ' . $e->getMessage());
            throw new AuthFailedException('LDAP server is misconfigured.', 500, $e);
        }

        try {
            if (empty($this->username) || empty($this->password)) {
                if (empty($this->username)) {
                    $this->logger->warning('LDAP authentication attempted with empty username.');
                } else {
                    $this->logger->warning("LDAP authentication attempted for user '{$this->username}' with empty password.");
                }
                throw new AuthFailedException('To authenticate, username and password must be provided.');
            }

            $globalOptions = [
                LDAP_OPT_NETWORK_TIMEOUT => 5,
                LDAP_OPT_TIMELIMIT => 5,
                LDAP_OPT_REFERRALS => 0,
                // bypassing certificate validation (can be adjusted per config)
                // @todo should this really be hardcoded like this?
                LDAP_OPT_X_TLS_REQUIRE_CERT => LDAP_OPT_X_TLS_NEVER,
            ];

            foreach ($globalOptions as $option => $value) {
                if (!@ldap_set_option(null, $option, $value)) {
                    $this->logger->error("LDAP: Failed to set global option {$option} to value {$value}");
                    throw new AuthFailedException('Failed to set LDAP global options.');
                }
            }

            $ldapConn = @ldap_connect((string)$connectUri);
            if (!$ldapConn) {
                $this->logger->error("LDAP: Failed to connect to {$connectUri}");
                throw new AuthFailedException('Failed to connect to LDAP server.');
            }

            if (!@ldap_set_option($ldapConn, LDAP_OPT_PROTOCOL_VERSION, 3)) {
                $this->logLdapError($ldapConn, 'Failed to set LDAP protocol version');
            }

            if (!$bindCredentials->isAnonymousBind && !@ldap_bind($ldapConn, $bindCredentials->bindDn, $bindCredentials->bindPw)) {
                $this->logLdapError($ldapConn, 'Failed to bind to LDAP server with configured bind DN as: ' . $bindCredentials->bindDn . ' with password: ' . ($bindCredentials->bindPwRedacted ?? 'without password'));
            }

            $sr = @ldap_search($ldapConn, $filterArgs->baseDn, $filterArgs->getFilterForUser($this->username));
            if ($sr === false) {
                $this->logLdapError($ldapConn, 'LDAP search failed. Used filter: ' . $filterArgs->getFilterForUser($this->username) . ' in base DN: ' . $filterArgs->baseDn);
            }

            $entryId = @ldap_first_entry($ldapConn, $sr);
            if ($entryId === false) {
                $this->logLdapError(
                    $ldapConn,
                    'User: ' . $this->username . ' not found in LDAP directory with filter: ' . $filterArgs->getFilterForUser($this->username) . ' in base DN: ' . $filterArgs->baseDn
                );
            }

            $userDn = @ldap_get_dn($ldapConn, $entryId);
            if ($userDn === false) {
                $this->logLdapError($ldapConn, 'Failed to retrieve DN for user');
            }

            // Validate user credentials by binding with their DN + password
            if (!@ldap_bind($ldapConn, $userDn, $this->password)) {
                $this->logLdapError($ldapConn, "Invalid password for {$this->username}");
            }

<<<<<<< HEAD
            // Fetch user attributes
            $info = ldap_get_entries($ldapConn, $sr);
            
            // Extract raw LDAP attributes for logging
            $rawLdapAttributes = [];
            if (isset($info[0]) && is_array($info[0])) {
                foreach ($info[0] as $key => $value) {
                    // Skip numeric keys and 'count' entries
                    if (!is_numeric($key) && $key !== 'count') {
                        if (is_array($value) && isset($value[0])) {
                            $rawLdapAttributes[$key] = $value[0];
                        } else {
                            $rawLdapAttributes[$key] = $value;
                        }
                    }
                }
            }
            
            ldap_close($ldapConn);

            $userInfo = [];
            foreach ($attributeMap as $appAttr => $ldapAttr) {
                $userInfo[$appAttr] = $info[0][$ldapAttr][0] ?? 'Unknown';
            }

            // Handle display name inversion (e.g., "Lastname, Firstname")
            if (isset($userInfo['displayname']) && $invertName) {
                $parts = explode(", ", $userInfo['displayname']);
                $userInfo['name'] = ($parts[1] ?? '') . ' ' . ($parts[0] ?? '');
            }

            // Add raw LDAP attributes to userInfo for logging in AuthenticationController
            $userInfo['_raw_ldap_attributes'] = $rawLdapAttributes;

            return $userInfo;
=======
            $ldapEntry = @ldap_get_entries($ldapConn, $sr);
            if ($ldapEntry === false) {
                $this->logLdapError($ldapConn, 'Failed to retrieve LDAP entry for user');
            }

            return new AuthenticatedUserInfo(
                username: $attributeReader->getUsername($ldapEntry),
                displayName: $attributeReader->getdisplayName($ldapEntry),
                email: $attributeReader->getemail($ldapEntry),
                employeeType: $attributeReader->getEmployeeType($ldapEntry)
            );
>>>>>>> a1e4f76a
        } catch (\Exception $e) {
            throw new AuthFailedException('LDAP authentication failed', 500, $e);
        } finally {
            if (isset($ldapConn)) {
                ldap_unbind($ldapConn);
            }
        }
    }

    /**
     * Helper to log LDAP errors with context.
     */
    private function logLdapError(
        $ldapConn,
        string $message
    ): never
    {
        $errno = ldap_errno($ldapConn);

        if ($errno === 0) {
            $this->logger->info("LDAP Info: {$message} (No error)");
        } else {
            $error = ldap_error($ldapConn);
            $this->logger->error("LDAP Error: {$message} (Error {$errno}: {$error})");
        }
        throw new AuthFailedException('LDAP authentication failed');
    }
}<|MERGE_RESOLUTION|>--- conflicted
+++ resolved
@@ -140,43 +140,6 @@
                 $this->logLdapError($ldapConn, "Invalid password for {$this->username}");
             }
 
-<<<<<<< HEAD
-            // Fetch user attributes
-            $info = ldap_get_entries($ldapConn, $sr);
-            
-            // Extract raw LDAP attributes for logging
-            $rawLdapAttributes = [];
-            if (isset($info[0]) && is_array($info[0])) {
-                foreach ($info[0] as $key => $value) {
-                    // Skip numeric keys and 'count' entries
-                    if (!is_numeric($key) && $key !== 'count') {
-                        if (is_array($value) && isset($value[0])) {
-                            $rawLdapAttributes[$key] = $value[0];
-                        } else {
-                            $rawLdapAttributes[$key] = $value;
-                        }
-                    }
-                }
-            }
-            
-            ldap_close($ldapConn);
-
-            $userInfo = [];
-            foreach ($attributeMap as $appAttr => $ldapAttr) {
-                $userInfo[$appAttr] = $info[0][$ldapAttr][0] ?? 'Unknown';
-            }
-
-            // Handle display name inversion (e.g., "Lastname, Firstname")
-            if (isset($userInfo['displayname']) && $invertName) {
-                $parts = explode(", ", $userInfo['displayname']);
-                $userInfo['name'] = ($parts[1] ?? '') . ' ' . ($parts[0] ?? '');
-            }
-
-            // Add raw LDAP attributes to userInfo for logging in AuthenticationController
-            $userInfo['_raw_ldap_attributes'] = $rawLdapAttributes;
-
-            return $userInfo;
-=======
             $ldapEntry = @ldap_get_entries($ldapConn, $sr);
             if ($ldapEntry === false) {
                 $this->logLdapError($ldapConn, 'Failed to retrieve LDAP entry for user');
@@ -188,7 +151,6 @@
                 email: $attributeReader->getemail($ldapEntry),
                 employeeType: $attributeReader->getEmployeeType($ldapEntry)
             );
->>>>>>> a1e4f76a
         } catch (\Exception $e) {
             throw new AuthFailedException('LDAP authentication failed', 500, $e);
         } finally {
