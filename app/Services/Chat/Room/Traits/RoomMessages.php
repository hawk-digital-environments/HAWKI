<?php

namespace App\Services\Chat\Room\Traits;

use App\Models\Room;

use Illuminate\Support\Facades\Auth;
use Illuminate\Support\Facades\Storage;
use Illuminate\Support\Facades\Log;

use App\Services\Chat\Message\MessageHandlerFactory;
use App\Jobs\SendMessage;


use Exception;
use Illuminate\Auth\Access\AuthorizationException;
use Illuminate\Database\Eloquent\ModelNotFoundException;

trait RoomMessages{

    public function sendMessage(array $data, string $slug): ?array{

        $room = Room::where('slug', $slug)->firstOrFail();

        $member = $room->members()->where('user_id', Auth::id())->firstOrFail();

        if(!$member){
            throw new AuthorizationException();
        }
        $data['room'] = $room;
        $data['member']= $member;
<<<<<<< HEAD
        $data['message_role'] = 'user';
        $message = $this->messageHandler->create($room, $data);
        SendMessage::dispatch($message, false)->onQueue('message_broadcast');
=======

        $messageHandler = MessageHandlerFactory::create('group');
        $message = $messageHandler->create($data, $slug);

        $broadcastObject = [
            'slug' => $room->slug,
            'message_id'=> $message->message_id,
        ];
        SendMessage::dispatch($broadcastObject, false)->onQueue('message_broadcast');
>>>>>>> 123f1335

        return $message->createMessageObject();
    }


    public function updateMessage(array $data, string $slug): array{

        $room = Room::where('slug', $slug)->firstOrFail();
        $member = $room->members()->where('user_id', Auth::id())->firstOrFail();
        $message = $room->messages->where('message_id', $data['message_id'])->firstOrFail();

        if($message->member->isNot($member)){
            throw new AuthorizationException();
        }

        $message = $this->messageHandler->update($room, $data);


        $broadcastObject = [
            'slug' => $room->slug,
            'message_id'=> $message->message_id,
        ];

        SendMessage::dispatch($broadcastObject, true)->onQueue('message_broadcast');

        $messageData = $message->toArray();
        $messageData['created_at'] = $message->created_at->format('Y-m-d+H:i');
        $messageData['updated_at'] = $message->updated_at->format('Y-m-d+H:i');

        return $messageData;
    }

<<<<<<< HEAD
    public function markAsRead(array $validatedData, string $slug): bool{
        try{
            $room = Room::where('slug', $slug)->firstOrFail();
            $member = $room->members()->where('user_id', Auth::id())->firstOrFail();
            $message = $room->messages->where('message_id', $validatedData['message_id'])->first();
            $message->addReadSignature($member);
            return true;
        }
        catch(\Exception $e){
            return false;
        }


=======

    public function retrieveMessage(string $message_id, string $slug): array{
        $room = Room::where('slug', $slug)->firstOrFail();
        if(!$room->isMember(Auth::id())){
            throw new AuthorizationException();
        }
        $message = $room->messages()->where('message_id', $message_id)->first();
        $member = $message->member;

        return [
            'room_id' => $message->room_id,
            'member_id' => $message->member_id,
            'author' => [
                'username' => $member->user->username,
                'name' => $member->user->name,
                'isRemoved' => $member->isRemoved,
                'avatar_url' => $this->avatarStorage->getFileUrl('profile_avatars',
                                                                                    $member->user->username,
                                                                                    $member->user->avatar_id)
            ],
            'model' => $message->model,
            'message_role' => $message->message_role,
            'message_id' => $message->message_id,
            'iv' => $message->iv,
            'tag' => $message->tag,
            'content' => [
                'text'=>[
                    'ciphertext' => $message->content,
                    'iv' => $message->iv,
                    'tag' => $message->tag,
                ],
            ],
            'read_status'=> false,

            'created_at' => $message->created_at->format('Y-m-d+H:i'),
            'updated_at' => $message->updated_at->format('Y-m-d+H:i'),
        ];

    }


    public function markAsRead(array $validatedData, string $slug): void{
        $room = Room::where('slug', $slug)->firstOrFail();
        $member = $room->members()->where('user_id', Auth::id())->firstOrFail();
        $message = $room->messages->where('message_id', $validatedData['message_id'])->first();
        $message->addReadSignature($member);
>>>>>>> 123f1335
    }

}<|MERGE_RESOLUTION|>--- conflicted
+++ resolved
@@ -29,11 +29,6 @@
         }
         $data['room'] = $room;
         $data['member']= $member;
-<<<<<<< HEAD
-        $data['message_role'] = 'user';
-        $message = $this->messageHandler->create($room, $data);
-        SendMessage::dispatch($message, false)->onQueue('message_broadcast');
-=======
 
         $messageHandler = MessageHandlerFactory::create('group');
         $message = $messageHandler->create($data, $slug);
@@ -43,7 +38,6 @@
             'message_id'=> $message->message_id,
         ];
         SendMessage::dispatch($broadcastObject, false)->onQueue('message_broadcast');
->>>>>>> 123f1335
 
         return $message->createMessageObject();
     }
@@ -76,21 +70,6 @@
         return $messageData;
     }
 
-<<<<<<< HEAD
-    public function markAsRead(array $validatedData, string $slug): bool{
-        try{
-            $room = Room::where('slug', $slug)->firstOrFail();
-            $member = $room->members()->where('user_id', Auth::id())->firstOrFail();
-            $message = $room->messages->where('message_id', $validatedData['message_id'])->first();
-            $message->addReadSignature($member);
-            return true;
-        }
-        catch(\Exception $e){
-            return false;
-        }
-
-
-=======
 
     public function retrieveMessage(string $message_id, string $slug): array{
         $room = Room::where('slug', $slug)->firstOrFail();
@@ -132,12 +111,60 @@
     }
 
 
-    public function markAsRead(array $validatedData, string $slug): void{
+
+    public function retrieveMessage(string $message_id, string $slug): array{
         $room = Room::where('slug', $slug)->firstOrFail();
-        $member = $room->members()->where('user_id', Auth::id())->firstOrFail();
-        $message = $room->messages->where('message_id', $validatedData['message_id'])->first();
-        $message->addReadSignature($member);
->>>>>>> 123f1335
+        if(!$room->isMember(Auth::id())){
+            throw new AuthorizationException();
+        }
+        $message = $room->messages()->where('message_id', $message_id)->first();
+        $member = $message->member;
+
+        return [
+            'room_id' => $message->room_id,
+            'member_id' => $message->member_id,
+            'author' => [
+                'username' => $member->user->username,
+                'name' => $member->user->name,
+                'isRemoved' => $member->isRemoved,
+                'avatar_url' => $this->avatarStorage->getFileUrl('profile_avatars',
+                                                                                    $member->user->username,
+                                                                                    $member->user->avatar_id)
+            ],
+            'model' => $message->model,
+            'message_role' => $message->message_role,
+            'message_id' => $message->message_id,
+            'iv' => $message->iv,
+            'tag' => $message->tag,
+            'content' => [
+                'text'=>[
+                    'ciphertext' => $message->content,
+                    'iv' => $message->iv,
+                    'tag' => $message->tag,
+                ],
+            ],
+            'read_status'=> false,
+
+            'created_at' => $message->created_at->format('Y-m-d+H:i'),
+            'updated_at' => $message->updated_at->format('Y-m-d+H:i'),
+        ];
+
+    }
+
+
+    public function markAsRead(array $validatedData, string $slug): bool{
+        try{
+            $room = Room::where('slug', $slug)->firstOrFail();
+            $member = $room->members()->where('user_id', Auth::id())->firstOrFail();
+            $message = $room->messages->where('message_id', $validatedData['message_id'])->first();
+            $message->addReadSignature($member);
+            return true;
+        }
+        catch(\Exception $e){
+            return false;
+        }
+
+
     }
 
 }