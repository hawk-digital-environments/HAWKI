<?php


namespace App\Services\Chat\Message\Handlers;

use App\Events\MessageSentEvent;
use App\Events\MessageUpdatedEvent;
use App\Models\AiConv;
use App\Models\Message;
use App\Models\Room;
use App\Services\Chat\Attachment\AttachmentService;
<<<<<<< HEAD
use App\Services\Message\ThreadIdHelper;
=======
>>>>>>> 8916ba78
use Illuminate\Auth\Access\AuthorizationException;
use Illuminate\Support\Facades\Auth;


class GroupMessageHandler extends BaseMessageHandler{
    public function __construct(
        AttachmentService           $attachmentService,
        private readonly ThreadIdHelper $threadIdHelper
    )
    {
        parent::__construct($attachmentService);
    }

    public function create(AiConv|Room $room, array $data): Message
    {
        $member = $data['member'];
        $nextMessageId = $this->assignID($room, $data['threadId']);
        $message = Message::create([
            'room_id' => $room->id,
            'member_id' => $member->id,
            'message_id' => $nextMessageId,
            'message_role' => $data['message_role'],
            'model' => $data['model'] ?? null,
            'thread_id' => $this->threadIdHelper->getThreadIdForRoomAndThreadIndex($room, $data['threadId']),
            'iv' => $data['content']['text']['iv'],
            'tag' => $data['content']['text']['tag'],
            'content' => $data['content']['text']['ciphertext'],
        ]);
        $message->addReadSignature($member);

        //ATTACHMENTS
        if(array_key_exists('attachments', $data['content'])){
            $attachments = $data['content']['attachments'];
            if($attachments){
                foreach($attachments as $attach){
                    $this->attachmentService->assignToMessage($message, $attach);
                }
            }
        }
        
        MessageSentEvent::dispatch($message);

        return $message;
    }


    public function update(AiConv|Room $room, array $data): Message
    {
        $message = $room->getMessageById($data['message_id']);
        if($message->member->user_id != 1 &&
           $message->member->user_id != Auth::id()){
            throw new AuthorizationException();
        }

        $message->update([
            'iv' => $data['content']['text']['iv'],
            'tag' => $data['content']['text']['tag'],
            'content' => $data['content']['text']['ciphertext'],
            'model'=> $data['model'] ?? null,
        ]);
        
        MessageUpdatedEvent::dispatch($message);

        return $message;
    }


    public function delete(AiConv|Room $room, array $data): bool{
        $message = $room->messages->where('message_id', $data['message_id'])->first();

        $attachmentService = app(AttachmentService::class);
        $attachments = $message->attachments;
        foreach ($attachments as $attachment) {
            $attachmentService->delete($attachment);
        }

        $message->delete();
        return true;
    }
}<|MERGE_RESOLUTION|>--- conflicted
+++ resolved
@@ -9,10 +9,7 @@
 use App\Models\Message;
 use App\Models\Room;
 use App\Services\Chat\Attachment\AttachmentService;
-<<<<<<< HEAD
 use App\Services\Message\ThreadIdHelper;
-=======
->>>>>>> 8916ba78
 use Illuminate\Auth\Access\AuthorizationException;
 use Illuminate\Support\Facades\Auth;
 
@@ -52,7 +49,7 @@
                 }
             }
         }
-        
+
         MessageSentEvent::dispatch($message);
 
         return $message;
@@ -73,7 +70,7 @@
             'content' => $data['content']['text']['ciphertext'],
             'model'=> $data['model'] ?? null,
         ]);
-        
+
         MessageUpdatedEvent::dispatch($message);
 
         return $message;
@@ -83,10 +80,9 @@
     public function delete(AiConv|Room $room, array $data): bool{
         $message = $room->messages->where('message_id', $data['message_id'])->first();
 
-        $attachmentService = app(AttachmentService::class);
         $attachments = $message->attachments;
         foreach ($attachments as $attachment) {
-            $attachmentService->delete($attachment);
+            $this->attachmentService->delete($attachment);
         }
 
         $message->delete();
