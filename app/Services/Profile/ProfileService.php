--- conflicted
+++ resolved
@@ -30,7 +30,7 @@
         if(!empty($data['bio'])){
             $user->update(['bio' => $data['bio']]);
         }
-        
+
         UserUpdatedEvent::dispatch($user);
 
         return true;
@@ -98,7 +98,7 @@
 
         try{
             UserRemovedEvent::dispatch($user);
-            
+
             $roomService = new RoomService();
             $rooms = $user->rooms()->get();
 
@@ -125,7 +125,7 @@
             foreach($prvUserData as $data){
                 $data->delete();
             }
-            
+
             app(UserKeychainDb::class)->removeAllOfUser($user);
 
             $backups = PasskeyBackup::where('username', $user->username)->get();
@@ -139,7 +139,7 @@
                 PersonalAccessTokenRemovedEvent::dispatch($user, $token);
                 $token->delete();
             }
-            
+
             $user->revokProfile();
         }
         catch(Exception $e){
@@ -147,21 +147,4 @@
         }
     }
 
-<<<<<<< HEAD
-=======
-
-
-    /// Sends back user's encrypted keychain
-    public function fetchUserKeychain(): string{
-
-        $user = Auth::user();
-        $prvUserData = PrivateUserData::where('user_id', $user->id)->first();
-        return json_encode([
-            'keychain'=> $prvUserData->keychain,
-            'KCIV'=> $prvUserData->KCIV,
-            'KCTAG'=> $prvUserData->KCTAG,
-        ]);
-    }
-
->>>>>>> 8916ba78
 }