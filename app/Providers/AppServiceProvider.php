--- conflicted
+++ resolved
@@ -24,10 +24,8 @@
 use Orchid\Support\Facades\Dashboard;
 use Sabre\DAV\Client;
 
-<<<<<<< HEAD
-=======
 
->>>>>>> a1e4f76a
+
 class AppServiceProvider extends ServiceProvider
 {
     /**
@@ -95,12 +93,12 @@
     {
         $this->app->singleton(
             AvatarStorageService::class,
-            fn (Application $app) => $app->make(StorageServiceFactory::class)->getAvatarStorage()
+            fn(Application $app) => $app->make(StorageServiceFactory::class)->getAvatarStorage()
         );
 
         $this->app->singleton(
             FileStorageService::class,
-            fn (Application $app) => $app->make(StorageServiceFactory::class)->getFileStorage()
+            fn(Application $app) => $app->make(StorageServiceFactory::class)->getFileStorage()
         );
     }
 
