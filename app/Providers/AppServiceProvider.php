--- conflicted
+++ resolved
@@ -2,13 +2,8 @@
 
 namespace App\Providers;
 
-<<<<<<< HEAD
+use App\Http\Middleware\ExternalCommunicationCheck;
 use App\Http\Controllers\LanguageController;
-=======
-use Illuminate\Filesystem\FilesystemAdapter;
-use Illuminate\Support\ServiceProvider;
-use App\Http\Middleware\RegistrationAccess;
->>>>>>> 63542ec9
 use App\Http\Middleware\AdminAccess;
 use App\Http\Middleware\AppAccessMiddleware;
 use App\Http\Middleware\AppUserRequestRequiredMiddleware;
@@ -20,7 +15,6 @@
 use App\Http\Middleware\RegistrationAccess;
 use App\Http\Middleware\SessionExpiryChecker;
 use App\Http\Middleware\TokenCreationCheck;
-<<<<<<< HEAD
 use App\Services\Storage\AvatarStorageService;
 use App\Services\Storage\DefaultStorageService;
 use App\Services\Storage\FileStorageService;
@@ -40,16 +34,6 @@
 use Illuminate\Support\Facades\Storage;
 use Illuminate\Support\ServiceProvider;
 use Illuminate\Translation\TranslationServiceProvider;
-=======
-use App\Http\Middleware\MandatorySignatureCheck;
-use App\Services\Storage\StorageServiceFactory;
-use App\Services\Storage\DefaultStorageService;
-use App\Services\Storage\FileStorageService;
-use App\Services\Storage\AvatarStorageService;
-use Illuminate\Support\Facades\Route;
-use Illuminate\Support\Facades\Storage;
-use Illuminate\Contracts\Foundation\Application;
->>>>>>> 63542ec9
 use League\Flysystem\Filesystem;
 use League\Flysystem\WebDAV\WebDAVAdapter;
 use Sabre\DAV\Client;
@@ -66,6 +50,7 @@
         Route::aliasMiddleware('registrationAccess', RegistrationAccess::class);
         Route::aliasMiddleware('roomAdmin', AdminAccess::class);
         Route::aliasMiddleware('roomEditor', EditorAccess::class);
+        Route::aliasMiddleware('api_isActive', ExternalCommunicationCheck::class);
         Route::aliasMiddleware('prevent_back', PreventBackHistory::class);
         Route::aliasMiddleware('expiry_check', SessionExpiryChecker::class);
         Route::aliasMiddleware('token_creation', TokenCreationCheck::class);
@@ -90,11 +75,8 @@
             fn(Application $app) => $app->make(StorageServiceFactory::class)->getFileStorage()
         );
         
-<<<<<<< HEAD
         $this->registerHawkiTranslationLoader();
         $this->registerSyncLogServices();
-=======
->>>>>>> 63542ec9
         $this->registerStorageServices();
     }
 
@@ -103,7 +85,6 @@
      */
     public function boot(): void
     {
-<<<<<<< HEAD
         $this->bootSyncLogTracker();
         $this->bootWebdavStorage();
     }
@@ -142,20 +123,11 @@
         ], 'syncLog.handler');
     }
     
-=======
-        $this->bootWebdavStorage();
-    }
-    
->>>>>>> 63542ec9
     protected function registerStorageServices(): void
     {
         $this->app->singleton(
             DefaultStorageService::class,
-<<<<<<< HEAD
             fn(Application $app) => $app->make(StorageServiceFactory::class)->getDefaultStorage()
-=======
-            fn(\Illuminate\Foundation\Application $app) => $app->make(StorageServiceFactory::class)->getDefaultStorage()
->>>>>>> 63542ec9
         );
         
         $this->app->singleton(
@@ -169,14 +141,11 @@
         );
     }
     
-<<<<<<< HEAD
     protected function bootSyncLogTracker(): void
     {
         $this->app->get(SyncLogTracker::class)->registerListeners();
     }
     
-=======
->>>>>>> 63542ec9
     protected function bootWebdavStorage(): void
     {
         // Register WebDAV driver for NextCloud support
