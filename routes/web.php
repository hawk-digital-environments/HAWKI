--- conflicted
+++ resolved
@@ -12,53 +12,39 @@
 use App\Http\Controllers\RoomController;
 use App\Http\Controllers\StreamController;
 use Illuminate\Support\Facades\Route;
-<<<<<<< HEAD
-=======
-
->>>>>>> a1e4f76a
+
 
 Route::middleware('prevent_back')->group(function () {
 
     Route::get('/', [LoginController::class, 'index']);
 
-<<<<<<< HEAD
-    Route::get('/login', [LoginController::class, 'index']);
+    Route::get('/login', [LoginController::class, 'index'])
+        ->name('login');
+
+    Route::get('/req/login', [AuthenticationController::class, 'handleLogin'])
+        ->name('web.auth.login.get');
+    Route::post('/req/login', [AuthenticationController::class, 'handleLogin'])
+        ->name('web.auth.login.post');
 
     // Dynamic CSS route
     Route::get('/css/{name}', [AppCssController::class, 'getByName'])->name('css.get');
-    
+
     // Dynamic system image route
+    // @todo move this to its own controller
     Route::get('/system-image/{name}', function ($name) {
         $image = App\Models\AppSystemImage::getByName($name);
         if ($image) {
             return redirect(asset($image->file_path));
         }
-        
+
         // Fallback to static files
         $fallback = [
             'favicon' => 'favicon.ico',
             'logo_svg' => 'img/logo.svg'
         ];
-        
+
         return redirect(asset($fallback[$name] ?? 'img/logo.svg'));
     })->name('system.image');
-
-    Route::post('/req/login-ldap', [AuthenticationController::class, 'ldapLogin']);
-    Route::post('/req/login-shibboleth', [AuthenticationController::class, 'shibbolethLogin']);
-    Route::get('/req/login-shibboleth', [AuthenticationController::class, 'shibbolethLogin'])
-        ->name('web.auth.shibboleth.login');
-    Route::post('/req/login-oidc', [AuthenticationController::class, 'openIDLogin']);
-    Route::get('/req/login-oidc', [AuthenticationController::class, 'openIDLogin']);
-    Route::post('/req/login-local', [AuthenticationController::class, 'localLogin']);
-
-=======
-    Route::get('/login', [LoginController::class, 'index'])
-        ->name('login');
-
-    Route::get('/req/login', [AuthenticationController::class, 'handleLogin'])
-        ->name('web.auth.login.get');
-    Route::post('/req/login', [AuthenticationController::class, 'handleLogin'])
-        ->name('web.auth.login.post');
 
     /*
      * Those routes are deprecated and will be removed in future releases.
@@ -72,7 +58,6 @@
         Route::post('/req/login-oidc', [AuthenticationController::class, 'handleLogin']);
         Route::get('/req/login-oidc', [AuthenticationController::class, 'handleLogin']);
     });
->>>>>>> a1e4f76a
 
     Route::post('/req/changeLanguage', [LanguageController::class, 'changeLanguage']);
 
