<?php
	session_start();

	require_once BOOTSTRAP_PATH;
	require_once LIBRARY_PATH . 'language_controller.php';


	if(!isset($_SESSION['translation'])){
		setLanguage();
	}
	$translation = $_SESSION['translation'];
    
	if (!isset($_SESSION['username'])) {
		header("Location: login");
		exit;
	}


	// IF CSRF IS NOT SET -> user is in Interface without logging in. -> logout to remove variables and set a new session.
	if (!isset($_SESSION['csrf_token']) || $_SESSION['csrf_token'] === '') {
		header("Location: logout");
		exit;
	}

    // Temporary forward for now private views
    $requested_page = ($_GET['page'] ?? null);
    if(is_string($requested_page)){
        $requested_page = preg_replace('~(\.php$|[^a-zA-Z_])~', '', $requested_page);
        $viewFile = VIEWS_PATH . '/' . $requested_page . '.php';
        if(!file_exists($viewFile)){
            http_response_code(404);
            echo 'Page not found.';
            exit();
        }

        include_once $viewFile;
        exit();

    }
?>
<!DOCTYPE html>
<head>
	<meta charset="UTF-8">
	<meta name="viewport" content="width=device-width, initial-scale=1, maximum-scale=1.0, user-scalable=no" />

	<!-- SAVE CSRF TOKEN ON THE CLIENT SIDE. -->
	<?php if (isset($_SESSION['csrf_token'])) : ?>
		<meta name="csrf-token" content="<?php echo $_SESSION['csrf_token']; ?>">
	<?php endif; ?>
	<title>HAWKI</title>


	<link rel="stylesheet" href="public/style/style.css">
	<link rel="stylesheet" href="public/style/interface_style.css">
	<link rel="stylesheet" href="public/style/settings_style.css">

	<!-- COMMON SCRIPTS -->
	<script src="public/js/scripts.js"></script>
	<script src="public/js/interface_functions.js"></script>
	<script src="public/js/syntax_modifier.js"></script>

	<!-- HLJS -->
	<link id="hljsTheme" type="text/css" rel="stylesheet" href="public/assets/highlightJS/hljsLight.css">
	<script src="public/assets/highlightJS/highlight.min.js"></script>
	<script src="public/assets/highlightJS/go.min.js"></script>

	<!-- KaTex detects and renders math formulas -->
	<link rel="stylesheet" href="public/assets/katex/katex.min.css">
	<script defer src="public/assets/katex/katex.min.js"></script>
	<script defer src="public/assets/katex/contrib/auto-render.min.js"></script>

	<!-- Jquery v3.7.1 -->
	<script src="public/assets/jquery/jquery.min.js"></script>

	<script src="public/assets/lz-string.min.js"></script>
	<script src="public/assets/crypto-js.min.js"></script>


	<!-- TO PREVENT FOUC WHEN RELOADING THE PAGE IN DARK MODE
		 THE SETTINGS AND IT'S START FUNCTIONS SHOULD BE INCLUDED IN THE HEADER BEFORE THE PAGE IS LOADED -->
	<?php include VIEWS_PATH . 'settings.php'; ?>
  	<script>
		SwitchDarkMode(false);
		UpdateSettingsLanguage(`<?php echo $_SESSION['language'] ?>`);
	</script>
	<?php 
		require_once LIBRARY_PATH . 'chatlog_management.php';
	?>
</head>
	<body>
		<div class="wrapper">
			<div class="sidebar">
				<div class="logo">
					<img id="HAWK_logo" src="public/img/logo.svg" alt="">
				</div>
				<div class="menu">
					<details>
						<summary>
							<h3><?php echo $translation["Conversation"]; ?>
								<svg viewBox="0 0 50 50"><path d="M 25 2 C 12.309295 2 2 12.309295 2 25 C 2 37.690705 12.309295 48 25 48 C 37.690705 48 48 37.690705 48 25 C 48 12.309295 37.690705 2 25 2 z M 25 4 C 36.609824 4 46 13.390176 46 25 C 46 36.609824 36.609824 46 25 46 C 13.390176 46 4 36.609824 4 25 C 4 13.390176 13.390176 4 25 4 z M 25 11 A 3 3 0 0 0 22 14 A 3 3 0 0 0 25 17 A 3 3 0 0 0 28 14 A 3 3 0 0 0 25 11 z M 21 21 L 21 23 L 22 23 L 23 23 L 23 36 L 22 36 L 21 36 L 21 38 L 22 38 L 23 38 L 27 38 L 28 38 L 29 38 L 29 36 L 28 36 L 27 36 L 27 21 L 26 21 L 22 21 L 21 21 z"/></svg>
							</h3>
						</summary>
						<?php echo $translation["Conversation_Info"]; ?>
					</details>
					<div class="menu-item" id="chatMenuButton" onclick="load(this, 'chat.php')">
						<svg viewBox="0 0 24 24"><path d="M20 2H4C2.9 2 2 2.9 2 4V22L6 18H20C21.1 18 22 17.1 22 16V4C22 2.9 21.1 2 20 2M20 16H5.2L4 17.2V4H20V16Z" /></svg>
						<?php echo $translation["Chat"]; ?>
					</div>

					<details>
						<summary>
							<h3><?php echo $translation["VirtualOffice"]; ?>
								<svg viewBox="0 0 50 50"><path d="M 25 2 C 12.309295 2 2 12.309295 2 25 C 2 37.690705 12.309295 48 25 48 C 37.690705 48 48 37.690705 48 25 C 48 12.309295 37.690705 2 25 2 z M 25 4 C 36.609824 4 46 13.390176 46 25 C 46 36.609824 36.609824 46 25 46 C 13.390176 46 4 36.609824 4 25 C 4 13.390176 13.390176 4 25 4 z M 25 11 A 3 3 0 0 0 22 14 A 3 3 0 0 0 25 17 A 3 3 0 0 0 28 14 A 3 3 0 0 0 25 11 z M 21 21 L 21 23 L 22 23 L 23 23 L 23 36 L 22 36 L 21 36 L 21 38 L 22 38 L 23 38 L 27 38 L 28 38 L 29 38 L 29 36 L 28 36 L 27 36 L 27 21 L 26 21 L 22 21 L 21 21 z"/></svg>
							</h3>
						</summary>
						<?php echo $translation["VirtualOffice_Info"]; ?>
					</details>
					<div class="menu-item" onclick="submenu(this)">
						<svg viewBox="0 0 24 24"><path d="M13.07 10.41A5 5 0 0 0 13.07 4.59A3.39 3.39 0 0 1 15 4A3.5 3.5 0 0 1 15 11A3.39 3.39 0 0 1 13.07 10.41M5.5 7.5A3.5 3.5 0 1 1 9 11A3.5 3.5 0 0 1 5.5 7.5M7.5 7.5A1.5 1.5 0 1 0 9 6A1.5 1.5 0 0 0 7.5 7.5M16 17V19H2V17S2 13 9 13 16 17 16 17M14 17C13.86 16.22 12.67 15 9 15S4.07 16.31 4 17M15.95 13A5.32 5.32 0 0 1 18 17V19H22V17S22 13.37 15.94 13Z" /></svg>
						Team
					</div>
					<div class="submenu">
						<div class="submenu-item" onclick="load(this, 'finance.php')"><?php echo $translation["Finance"]; ?></div>
						<div class="submenu-item" onclick="load(this, 'science.php')"><?php echo $translation["Research"]; ?></div>
						<div class="submenu-item" onclick="load(this, 'marketing.php')"><?php echo $translation["Marketing"]; ?></div>
						<div class="submenu-item" onclick="load(this, 'programming.php')"><?php echo $translation["Programming"]; ?></div>
						<div class="submenu-item" onclick="load(this, 'law.php')"><?php echo $translation["LegalConsultation"]; ?></div>
						<div class="submenu-item" onclick="load(this, 'socialmedia.php')"><?php echo $translation["SocialMedia"]; ?></div>
					</div>

					<details>
						<summary>
							<h3><?php echo $translation["LearnSpace"]; ?>
								<svg viewBox="0 0 50 50"><path d="M 25 2 C 12.309295 2 2 12.309295 2 25 C 2 37.690705 12.309295 48 25 48 C 37.690705 48 48 37.690705 48 25 C 48 12.309295 37.690705 2 25 2 z M 25 4 C 36.609824 4 46 13.390176 46 25 C 46 36.609824 36.609824 46 25 46 C 13.390176 46 4 36.609824 4 25 C 4 13.390176 13.390176 4 25 4 z M 25 11 A 3 3 0 0 0 22 14 A 3 3 0 0 0 25 17 A 3 3 0 0 0 28 14 A 3 3 0 0 0 25 11 z M 21 21 L 21 23 L 22 23 L 23 23 L 23 36 L 22 36 L 21 36 L 21 38 L 22 38 L 23 38 L 27 38 L 28 38 L 29 38 L 29 36 L 28 36 L 27 36 L 27 21 L 26 21 L 22 21 L 21 21 z"/></svg>
							</h3>
						</summary>
						<?php echo $translation["LearnSpace_Info"]; ?>
					</details>
					<div class="menu-item" onclick="submenu(this)">
						<svg viewBox="0 0 24 24"><path d="M14.6,16.6L19.2,12L14.6,7.4L16,6L22,12L16,18L14.6,16.6M9.4,16.6L4.8,12L9.4,7.4L8,6L2,12L8,18L9.4,16.6Z" /></svg>
						<?php echo $translation["ResearchWork"]; ?>
					</div>
					<div class="submenu">
						<div class="submenu-item" onclick="load(this, 'datascience.php')"><?php echo $translation["DataAnalysis"]; ?></div>
						<div class="submenu-item" onclick="load(this, 'feedback.php')"><?php echo $translation["FeedBack"]; ?></div>
						<div class="submenu-item" onclick="load(this, 'methodologie.php')"><?php echo $translation["Methodology"]; ?></div>
						<div class="submenu-item" onclick="load(this, 'literature.php')"><?php echo $translation["LiteratureSearch"]; ?></div>
						<div class="submenu-item" onclick="load(this, 'research.php')"><?php echo $translation["ResearchSupport"]; ?></div>
						<div class="submenu-item" onclick="load(this, 'writing.php')"><?php echo $translation["WritingHelp"]; ?></div>
					</div>

					<div class="menu-item" onclick="submenu(this)">
						<svg viewBox="0 0 24 24"><path d="M6,3A1,1 0 0,1 7,4V4.88C8.06,4.44 9.5,4 11,4C14,4 14,6 16,6C19,6 20,4 20,4V12C20,12 19,14 16,14C13,14 13,12 11,12C8,12 7,14 7,14V21H5V4A1,1 0 0,1 6,3M7,7.25V11.5C7,11.5 9,10 11,10C13,10 14,12 16,12C18,12 18,11 18,11V7.5C18,7.5 17,8 16,8C14,8 13,6 11,6C9,6 7,7.25 7,7.25Z" /></svg>
						<?php echo $translation["Organization"]; ?>
					</div>
					<div class="submenu">
						<div class="submenu-item" onclick="load(this, 'eventmanagement.php')"><?php echo $translation["EventManagement"]; ?></div>
						<div class="submenu-item" onclick="load(this, 'learning.php')"><?php echo $translation["LearnStrategy"]; ?></div>
						<div class="submenu-item" onclick="load(this, 'motivation.php')"><?php echo $translation["Motivation"]; ?></div>
						<div class="submenu-item" onclick="load(this, 'stressmanagement.php')"><?php echo $translation["StressManagement"]; ?></div>
						<div class="submenu-item" onclick="load(this, 'tables.php')"><?php echo $translation["Tables"]; ?></div>
						<div class="submenu-item" onclick="load(this, 'timemanagement.php')"><?php echo $translation["TimeManagement"]; ?></div>
					</div>

<<<<<<< HEAD
		</div>
		<div class="settings-btn" onclick="toggleSettingsPanel(true)">
			<svg  viewBox="0 0 24 24" width="24">
				<path fill-rule="evenodd" clip-rule="evenodd" d="M12 8.00002C9.79085 8.00002 7.99999 9.79088 7.99999 12C7.99999 14.2092 9.79085 16 12 16C14.2091 16 16 14.2092 16 12C16 9.79088 14.2091 8.00002 12 8.00002ZM9.99999 12C9.99999 10.8955 10.8954 10 12 10C13.1046 10 14 10.8955 14 12C14 13.1046 13.1046 14 12 14C10.8954 14 9.99999 13.1046 9.99999 12Z"/>
				<path fill-rule="evenodd" clip-rule="evenodd" d="M12 8.00002C9.79085 8.00002 7.99999 9.79088 7.99999 12C7.99999 14.2092 9.79085 16 12 16C14.2091 16 16 14.2092 16 12C16 9.79088 14.2091 8.00002 12 8.00002ZM9.99999 12C9.99999 10.8955 10.8954 10 12 10C13.1046 10 14 10.8955 14 12C14 13.1046 13.1046 14 12 14C10.8954 14 9.99999 13.1046 9.99999 12Z"/>
				<path fill-rule="evenodd" clip-rule="evenodd" d="M10.7673 1.01709C10.9925 0.999829 11.2454 0.99993 11.4516 1.00001L12.5484 1.00001C12.7546 0.99993 13.0075 0.999829 13.2327 1.01709C13.4989 1.03749 13.8678 1.08936 14.2634 1.26937C14.7635 1.49689 15.1915 1.85736 15.5007 2.31147C15.7454 2.67075 15.8592 3.0255 15.9246 3.2843C15.9799 3.50334 16.0228 3.75249 16.0577 3.9557L16.1993 4.77635L16.2021 4.77788C16.2369 4.79712 16.2715 4.81659 16.306 4.8363L16.3086 4.83774L17.2455 4.49865C17.4356 4.42978 17.6693 4.34509 17.8835 4.28543C18.1371 4.2148 18.4954 4.13889 18.9216 4.17026C19.4614 4.20998 19.9803 4.39497 20.4235 4.70563C20.7734 4.95095 21.0029 5.23636 21.1546 5.4515C21.2829 5.63326 21.4103 5.84671 21.514 6.02029L22.0158 6.86003C22.1256 7.04345 22.2594 7.26713 22.3627 7.47527C22.4843 7.7203 22.6328 8.07474 22.6777 8.52067C22.7341 9.08222 22.6311 9.64831 22.3803 10.1539C22.1811 10.5554 21.9171 10.8347 21.7169 11.0212C21.5469 11.1795 21.3428 11.3417 21.1755 11.4746L20.5 12L21.1755 12.5254C21.3428 12.6584 21.5469 12.8205 21.7169 12.9789C21.9171 13.1653 22.1811 13.4446 22.3802 13.8461C22.631 14.3517 22.7341 14.9178 22.6776 15.4794C22.6328 15.9253 22.4842 16.2797 22.3626 16.5248C22.2593 16.7329 22.1255 16.9566 22.0158 17.14L21.5138 17.9799C21.4102 18.1535 21.2828 18.3668 21.1546 18.5485C21.0028 18.7637 20.7734 19.0491 20.4234 19.2944C19.9803 19.6051 19.4613 19.7901 18.9216 19.8298C18.4954 19.8612 18.1371 19.7852 17.8835 19.7146C17.6692 19.6549 17.4355 19.5703 17.2454 19.5014L16.3085 19.1623L16.306 19.1638C16.2715 19.1835 16.2369 19.2029 16.2021 19.2222L16.1993 19.2237L16.0577 20.0443C16.0228 20.2475 15.9799 20.4967 15.9246 20.7157C15.8592 20.9745 15.7454 21.3293 15.5007 21.6886C15.1915 22.1427 14.7635 22.5032 14.2634 22.7307C13.8678 22.9107 13.4989 22.9626 13.2327 22.983C13.0074 23.0002 12.7546 23.0001 12.5484 23H11.4516C11.2454 23.0001 10.9925 23.0002 10.7673 22.983C10.5011 22.9626 10.1322 22.9107 9.73655 22.7307C9.23648 22.5032 8.80849 22.1427 8.49926 21.6886C8.25461 21.3293 8.14077 20.9745 8.07542 20.7157C8.02011 20.4967 7.97723 20.2475 7.94225 20.0443L7.80068 19.2237L7.79791 19.2222C7.7631 19.2029 7.72845 19.1835 7.69396 19.1637L7.69142 19.1623L6.75458 19.5014C6.5645 19.5702 6.33078 19.6549 6.11651 19.7146C5.86288 19.7852 5.50463 19.8611 5.07841 19.8298C4.53866 19.7901 4.01971 19.6051 3.57654 19.2944C3.2266 19.0491 2.99714 18.7637 2.84539 18.5485C2.71718 18.3668 2.58974 18.1534 2.4861 17.9798L1.98418 17.14C1.87447 16.9566 1.74067 16.7329 1.63737 16.5248C1.51575 16.2797 1.36719 15.9253 1.32235 15.4794C1.26588 14.9178 1.36897 14.3517 1.61976 13.8461C1.81892 13.4446 2.08289 13.1653 2.28308 12.9789C2.45312 12.8205 2.65717 12.6584 2.82449 12.5254L3.47844 12.0054V11.9947L2.82445 11.4746C2.65712 11.3417 2.45308 11.1795 2.28304 11.0212C2.08285 10.8347 1.81888 10.5554 1.61972 10.1539C1.36893 9.64832 1.26584 9.08224 1.3223 8.52069C1.36714 8.07476 1.51571 7.72032 1.63732 7.47528C1.74062 7.26715 1.87443 7.04347 1.98414 6.86005L2.48605 6.02026C2.58969 5.84669 2.71714 5.63326 2.84534 5.45151C2.9971 5.23637 3.22655 4.95096 3.5765 4.70565C4.01966 4.39498 4.53862 4.20999 5.07837 4.17027C5.50458 4.1389 5.86284 4.21481 6.11646 4.28544C6.33072 4.34511 6.56444 4.4298 6.75451 4.49867L7.69141 4.83775L7.69394 4.8363C7.72844 4.8166 7.7631 4.79712 7.79791 4.77788L7.80068 4.77635L7.94225 3.95571C7.97723 3.7525 8.02011 3.50334 8.07542 3.2843C8.14077 3.0255 8.25461 2.67075 8.49926 2.31147C8.80849 1.85736 9.23648 1.49689 9.73655 1.26937C10.1322 1.08936 10.5011 1.03749 10.7673 1.01709ZM14.0938 4.3363C14.011 3.85634 13.9696 3.61637 13.8476 3.43717C13.7445 3.2858 13.6019 3.16564 13.4352 3.0898C13.2378 3.00002 12.9943 3.00002 12.5073 3.00002H11.4927C11.0057 3.00002 10.7621 3.00002 10.5648 3.0898C10.3981 3.16564 10.2555 3.2858 10.1524 3.43717C10.0304 3.61637 9.98895 3.85634 9.90615 4.3363L9.75012 5.24064C9.69445 5.56333 9.66662 5.72467 9.60765 5.84869C9.54975 5.97047 9.50241 6.03703 9.40636 6.13166C9.30853 6.22804 9.12753 6.3281 8.76554 6.52822C8.73884 6.54298 8.71227 6.55791 8.68582 6.57302C8.33956 6.77078 8.16643 6.86966 8.03785 6.90314C7.91158 6.93602 7.83293 6.94279 7.70289 6.93196C7.57049 6.92094 7.42216 6.86726 7.12551 6.7599L6.11194 6.39308C5.66271 6.2305 5.43809 6.14921 5.22515 6.16488C5.04524 6.17811 4.87225 6.23978 4.72453 6.34333C4.5497 6.46589 4.42715 6.67094 4.18206 7.08103L3.72269 7.84965C3.46394 8.2826 3.33456 8.49907 3.31227 8.72078C3.29345 8.90796 3.32781 9.09665 3.41141 9.26519C3.51042 9.4648 3.7078 9.62177 4.10256 9.9357L4.82745 10.5122C5.07927 10.7124 5.20518 10.8126 5.28411 10.9199C5.36944 11.036 5.40583 11.1114 5.44354 11.2504C5.47844 11.379 5.47844 11.586 5.47844 12C5.47844 12.414 5.47844 12.621 5.44354 12.7497C5.40582 12.8887 5.36944 12.9641 5.28413 13.0801C5.20518 13.1875 5.07927 13.2876 4.82743 13.4879L4.10261 14.0643C3.70785 14.3783 3.51047 14.5352 3.41145 14.7349C3.32785 14.9034 3.29349 15.0921 3.31231 15.2793C3.33461 15.501 3.46398 15.7174 3.72273 16.1504L4.1821 16.919C4.4272 17.3291 4.54974 17.5342 4.72457 17.6567C4.8723 17.7603 5.04528 17.8219 5.2252 17.8352C5.43813 17.8508 5.66275 17.7695 6.11199 17.607L7.12553 17.2402C7.42216 17.1328 7.5705 17.0791 7.7029 17.0681C7.83294 17.0573 7.91159 17.064 8.03786 17.0969C8.16644 17.1304 8.33956 17.2293 8.68582 17.427C8.71228 17.4421 8.73885 17.4571 8.76554 17.4718C9.12753 17.6719 9.30853 17.772 9.40635 17.8684C9.50241 17.963 9.54975 18.0296 9.60765 18.1514C9.66662 18.2754 9.69445 18.4367 9.75012 18.7594L9.90615 19.6637C9.98895 20.1437 10.0304 20.3837 10.1524 20.5629C10.2555 20.7142 10.3981 20.8344 10.5648 20.9102C10.7621 21 11.0057 21 11.4927 21H12.5073C12.9943 21 13.2378 21 13.4352 20.9102C13.6019 20.8344 13.7445 20.7142 13.8476 20.5629C13.9696 20.3837 14.011 20.1437 14.0938 19.6637L14.2499 18.7594C14.3055 18.4367 14.3334 18.2754 14.3923 18.1514C14.4502 18.0296 14.4976 17.963 14.5936 17.8684C14.6915 17.772 14.8725 17.6719 15.2344 17.4718C15.2611 17.4571 15.2877 17.4421 15.3141 17.427C15.6604 17.2293 15.8335 17.1304 15.9621 17.0969C16.0884 17.064 16.167 17.0573 16.2971 17.0681C16.4295 17.0791 16.5778 17.1328 16.8744 17.2402L17.888 17.607C18.3372 17.7696 18.5619 17.8509 18.7748 17.8352C18.9547 17.8219 19.1277 17.7603 19.2754 17.6567C19.4502 17.5342 19.5728 17.3291 19.8179 16.919L20.2773 16.1504C20.536 15.7175 20.6654 15.501 20.6877 15.2793C20.7065 15.0921 20.6721 14.9034 20.5885 14.7349C20.4895 14.5353 20.2921 14.3783 19.8974 14.0643L19.1726 13.4879C18.9207 13.2876 18.7948 13.1875 18.7159 13.0801C18.6306 12.9641 18.5942 12.8887 18.5564 12.7497C18.5215 12.6211 18.5215 12.414 18.5215 12C18.5215 11.586 18.5215 11.379 18.5564 11.2504C18.5942 11.1114 18.6306 11.036 18.7159 10.9199C18.7948 10.8126 18.9207 10.7124 19.1725 10.5122L19.8974 9.9357C20.2922 9.62176 20.4896 9.46479 20.5886 9.26517C20.6722 9.09664 20.7065 8.90795 20.6877 8.72076C20.6654 8.49906 20.5361 8.28259 20.2773 7.84964L19.8179 7.08102C19.5728 6.67093 19.4503 6.46588 19.2755 6.34332C19.1277 6.23977 18.9548 6.1781 18.7748 6.16486C18.5619 6.14919 18.3373 6.23048 17.888 6.39307L16.8745 6.75989C16.5778 6.86725 16.4295 6.92093 16.2971 6.93195C16.167 6.94278 16.0884 6.93601 15.9621 6.90313C15.8335 6.86965 15.6604 6.77077 15.3142 6.57302C15.2877 6.55791 15.2611 6.54298 15.2345 6.52822C14.8725 6.3281 14.6915 6.22804 14.5936 6.13166C14.4976 6.03703 14.4502 5.97047 14.3923 5.84869C14.3334 5.72467 14.3055 5.56332 14.2499 5.24064L14.0938 4.3363Z"/>
			</svg>
		</div>
		<div class="info">
			<a href="<?php echo isset($env['FEEDBACK_EMAIL']) && !empty($env['FEEDBACK_EMAIL']) ? 'mailto:'.$env['FEEDBACK_EMAIL'] : '#'; ?>" id="feedback" <?php echo isset($env['FEEDBACK_EMAIL']) && !empty($env['FEEDBACK_EMAIL']) ? '' : 'onclick="load(this, \'feedback_loader.php\')"'; ?>><?php echo $translation["FeedBack"]; ?></a>
			<a href="logout"><?php echo $translation["SignOut"]; ?></a>
			<br>
			<!-- CHANGE THIS PART TO ONCLICK EVENT TO LOAD THE PAGE IN MESSAGES PANEL.
				 DON'T FORGET TO ADD A PROPER PAGE IN VIEWS FOLDER. -->
			<a href="/dataprotection"><?php echo $translation["DataSecurity"]; ?></a>
			<a href="/impressum" target="_blank"><?php echo $translation["Impressum"]; ?></a>
		</div>
=======
					<div class="menu-item" onclick="submenu(this)">
						<svg viewBox="0 0 24 24"><path d="M15.54,3.5L20.5,8.47L19.07,9.88L14.12,4.93L15.54,3.5M3.5,19.78L10,13.31C9.9,13 9.97,12.61 10.23,12.35C10.62,11.96 11.26,11.96 11.65,12.35C12.04,12.75 12.04,13.38 11.65,13.77C11.39,14.03 11,14.1 10.69,14L4.22,20.5L14.83,16.95L18.36,10.59L13.42,5.64L7.05,9.17L3.5,19.78Z" /></svg>
						<?php echo $translation["Creativity"]; ?>
					</div>
					<div class="submenu">
						<div class="submenu-item" onclick="load(this, 'copywriting.php')"><?php echo $translation["Copywriting"]; ?></div>
						<div class="submenu-item" onclick="load(this, 'designthinking.php')"><?php echo $translation["DesignThinking"]; ?></div>
						<div class="submenu-item" onclick="load(this, 'gamification.php')"><?php echo $translation["Gamification"]; ?></div>
						<div class="submenu-item" onclick="load(this, 'ideageneration.php')"><?php echo $translation["BrainStorming"]; ?></div>
						<div class="submenu-item" onclick="load(this, 'interview.php')"><?php echo $translation["InterviewQuestions"]; ?></div>
						<div class="submenu-item" onclick="load(this, 'prototyping.php')"><?php echo $translation["Prototyping"]; ?></div>
					</div>
>>>>>>> e39edce6

				</div>
				<div class="settings-btn" onclick="toggleSettingsPanel(true)">
					<svg  viewBox="0 0 24 24" width="24">
						<path fill-rule="evenodd" clip-rule="evenodd" d="M12 8.00002C9.79085 8.00002 7.99999 9.79088 7.99999 12C7.99999 14.2092 9.79085 16 12 16C14.2091 16 16 14.2092 16 12C16 9.79088 14.2091 8.00002 12 8.00002ZM9.99999 12C9.99999 10.8955 10.8954 10 12 10C13.1046 10 14 10.8955 14 12C14 13.1046 13.1046 14 12 14C10.8954 14 9.99999 13.1046 9.99999 12Z"/>
						<path fill-rule="evenodd" clip-rule="evenodd" d="M12 8.00002C9.79085 8.00002 7.99999 9.79088 7.99999 12C7.99999 14.2092 9.79085 16 12 16C14.2091 16 16 14.2092 16 12C16 9.79088 14.2091 8.00002 12 8.00002ZM9.99999 12C9.99999 10.8955 10.8954 10 12 10C13.1046 10 14 10.8955 14 12C14 13.1046 13.1046 14 12 14C10.8954 14 9.99999 13.1046 9.99999 12Z"/>
						<path fill-rule="evenodd" clip-rule="evenodd" d="M10.7673 1.01709C10.9925 0.999829 11.2454 0.99993 11.4516 1.00001L12.5484 1.00001C12.7546 0.99993 13.0075 0.999829 13.2327 1.01709C13.4989 1.03749 13.8678 1.08936 14.2634 1.26937C14.7635 1.49689 15.1915 1.85736 15.5007 2.31147C15.7454 2.67075 15.8592 3.0255 15.9246 3.2843C15.9799 3.50334 16.0228 3.75249 16.0577 3.9557L16.1993 4.77635L16.2021 4.77788C16.2369 4.79712 16.2715 4.81659 16.306 4.8363L16.3086 4.83774L17.2455 4.49865C17.4356 4.42978 17.6693 4.34509 17.8835 4.28543C18.1371 4.2148 18.4954 4.13889 18.9216 4.17026C19.4614 4.20998 19.9803 4.39497 20.4235 4.70563C20.7734 4.95095 21.0029 5.23636 21.1546 5.4515C21.2829 5.63326 21.4103 5.84671 21.514 6.02029L22.0158 6.86003C22.1256 7.04345 22.2594 7.26713 22.3627 7.47527C22.4843 7.7203 22.6328 8.07474 22.6777 8.52067C22.7341 9.08222 22.6311 9.64831 22.3803 10.1539C22.1811 10.5554 21.9171 10.8347 21.7169 11.0212C21.5469 11.1795 21.3428 11.3417 21.1755 11.4746L20.5 12L21.1755 12.5254C21.3428 12.6584 21.5469 12.8205 21.7169 12.9789C21.9171 13.1653 22.1811 13.4446 22.3802 13.8461C22.631 14.3517 22.7341 14.9178 22.6776 15.4794C22.6328 15.9253 22.4842 16.2797 22.3626 16.5248C22.2593 16.7329 22.1255 16.9566 22.0158 17.14L21.5138 17.9799C21.4102 18.1535 21.2828 18.3668 21.1546 18.5485C21.0028 18.7637 20.7734 19.0491 20.4234 19.2944C19.9803 19.6051 19.4613 19.7901 18.9216 19.8298C18.4954 19.8612 18.1371 19.7852 17.8835 19.7146C17.6692 19.6549 17.4355 19.5703 17.2454 19.5014L16.3085 19.1623L16.306 19.1638C16.2715 19.1835 16.2369 19.2029 16.2021 19.2222L16.1993 19.2237L16.0577 20.0443C16.0228 20.2475 15.9799 20.4967 15.9246 20.7157C15.8592 20.9745 15.7454 21.3293 15.5007 21.6886C15.1915 22.1427 14.7635 22.5032 14.2634 22.7307C13.8678 22.9107 13.4989 22.9626 13.2327 22.983C13.0074 23.0002 12.7546 23.0001 12.5484 23H11.4516C11.2454 23.0001 10.9925 23.0002 10.7673 22.983C10.5011 22.9626 10.1322 22.9107 9.73655 22.7307C9.23648 22.5032 8.80849 22.1427 8.49926 21.6886C8.25461 21.3293 8.14077 20.9745 8.07542 20.7157C8.02011 20.4967 7.97723 20.2475 7.94225 20.0443L7.80068 19.2237L7.79791 19.2222C7.7631 19.2029 7.72845 19.1835 7.69396 19.1637L7.69142 19.1623L6.75458 19.5014C6.5645 19.5702 6.33078 19.6549 6.11651 19.7146C5.86288 19.7852 5.50463 19.8611 5.07841 19.8298C4.53866 19.7901 4.01971 19.6051 3.57654 19.2944C3.2266 19.0491 2.99714 18.7637 2.84539 18.5485C2.71718 18.3668 2.58974 18.1534 2.4861 17.9798L1.98418 17.14C1.87447 16.9566 1.74067 16.7329 1.63737 16.5248C1.51575 16.2797 1.36719 15.9253 1.32235 15.4794C1.26588 14.9178 1.36897 14.3517 1.61976 13.8461C1.81892 13.4446 2.08289 13.1653 2.28308 12.9789C2.45312 12.8205 2.65717 12.6584 2.82449 12.5254L3.47844 12.0054V11.9947L2.82445 11.4746C2.65712 11.3417 2.45308 11.1795 2.28304 11.0212C2.08285 10.8347 1.81888 10.5554 1.61972 10.1539C1.36893 9.64832 1.26584 9.08224 1.3223 8.52069C1.36714 8.07476 1.51571 7.72032 1.63732 7.47528C1.74062 7.26715 1.87443 7.04347 1.98414 6.86005L2.48605 6.02026C2.58969 5.84669 2.71714 5.63326 2.84534 5.45151C2.9971 5.23637 3.22655 4.95096 3.5765 4.70565C4.01966 4.39498 4.53862 4.20999 5.07837 4.17027C5.50458 4.1389 5.86284 4.21481 6.11646 4.28544C6.33072 4.34511 6.56444 4.4298 6.75451 4.49867L7.69141 4.83775L7.69394 4.8363C7.72844 4.8166 7.7631 4.79712 7.79791 4.77788L7.80068 4.77635L7.94225 3.95571C7.97723 3.7525 8.02011 3.50334 8.07542 3.2843C8.14077 3.0255 8.25461 2.67075 8.49926 2.31147C8.80849 1.85736 9.23648 1.49689 9.73655 1.26937C10.1322 1.08936 10.5011 1.03749 10.7673 1.01709ZM14.0938 4.3363C14.011 3.85634 13.9696 3.61637 13.8476 3.43717C13.7445 3.2858 13.6019 3.16564 13.4352 3.0898C13.2378 3.00002 12.9943 3.00002 12.5073 3.00002H11.4927C11.0057 3.00002 10.7621 3.00002 10.5648 3.0898C10.3981 3.16564 10.2555 3.2858 10.1524 3.43717C10.0304 3.61637 9.98895 3.85634 9.90615 4.3363L9.75012 5.24064C9.69445 5.56333 9.66662 5.72467 9.60765 5.84869C9.54975 5.97047 9.50241 6.03703 9.40636 6.13166C9.30853 6.22804 9.12753 6.3281 8.76554 6.52822C8.73884 6.54298 8.71227 6.55791 8.68582 6.57302C8.33956 6.77078 8.16643 6.86966 8.03785 6.90314C7.91158 6.93602 7.83293 6.94279 7.70289 6.93196C7.57049 6.92094 7.42216 6.86726 7.12551 6.7599L6.11194 6.39308C5.66271 6.2305 5.43809 6.14921 5.22515 6.16488C5.04524 6.17811 4.87225 6.23978 4.72453 6.34333C4.5497 6.46589 4.42715 6.67094 4.18206 7.08103L3.72269 7.84965C3.46394 8.2826 3.33456 8.49907 3.31227 8.72078C3.29345 8.90796 3.32781 9.09665 3.41141 9.26519C3.51042 9.4648 3.7078 9.62177 4.10256 9.9357L4.82745 10.5122C5.07927 10.7124 5.20518 10.8126 5.28411 10.9199C5.36944 11.036 5.40583 11.1114 5.44354 11.2504C5.47844 11.379 5.47844 11.586 5.47844 12C5.47844 12.414 5.47844 12.621 5.44354 12.7497C5.40582 12.8887 5.36944 12.9641 5.28413 13.0801C5.20518 13.1875 5.07927 13.2876 4.82743 13.4879L4.10261 14.0643C3.70785 14.3783 3.51047 14.5352 3.41145 14.7349C3.32785 14.9034 3.29349 15.0921 3.31231 15.2793C3.33461 15.501 3.46398 15.7174 3.72273 16.1504L4.1821 16.919C4.4272 17.3291 4.54974 17.5342 4.72457 17.6567C4.8723 17.7603 5.04528 17.8219 5.2252 17.8352C5.43813 17.8508 5.66275 17.7695 6.11199 17.607L7.12553 17.2402C7.42216 17.1328 7.5705 17.0791 7.7029 17.0681C7.83294 17.0573 7.91159 17.064 8.03786 17.0969C8.16644 17.1304 8.33956 17.2293 8.68582 17.427C8.71228 17.4421 8.73885 17.4571 8.76554 17.4718C9.12753 17.6719 9.30853 17.772 9.40635 17.8684C9.50241 17.963 9.54975 18.0296 9.60765 18.1514C9.66662 18.2754 9.69445 18.4367 9.75012 18.7594L9.90615 19.6637C9.98895 20.1437 10.0304 20.3837 10.1524 20.5629C10.2555 20.7142 10.3981 20.8344 10.5648 20.9102C10.7621 21 11.0057 21 11.4927 21H12.5073C12.9943 21 13.2378 21 13.4352 20.9102C13.6019 20.8344 13.7445 20.7142 13.8476 20.5629C13.9696 20.3837 14.011 20.1437 14.0938 19.6637L14.2499 18.7594C14.3055 18.4367 14.3334 18.2754 14.3923 18.1514C14.4502 18.0296 14.4976 17.963 14.5936 17.8684C14.6915 17.772 14.8725 17.6719 15.2344 17.4718C15.2611 17.4571 15.2877 17.4421 15.3141 17.427C15.6604 17.2293 15.8335 17.1304 15.9621 17.0969C16.0884 17.064 16.167 17.0573 16.2971 17.0681C16.4295 17.0791 16.5778 17.1328 16.8744 17.2402L17.888 17.607C18.3372 17.7696 18.5619 17.8509 18.7748 17.8352C18.9547 17.8219 19.1277 17.7603 19.2754 17.6567C19.4502 17.5342 19.5728 17.3291 19.8179 16.919L20.2773 16.1504C20.536 15.7175 20.6654 15.501 20.6877 15.2793C20.7065 15.0921 20.6721 14.9034 20.5885 14.7349C20.4895 14.5353 20.2921 14.3783 19.8974 14.0643L19.1726 13.4879C18.9207 13.2876 18.7948 13.1875 18.7159 13.0801C18.6306 12.9641 18.5942 12.8887 18.5564 12.7497C18.5215 12.6211 18.5215 12.414 18.5215 12C18.5215 11.586 18.5215 11.379 18.5564 11.2504C18.5942 11.1114 18.6306 11.036 18.7159 10.9199C18.7948 10.8126 18.9207 10.7124 19.1725 10.5122L19.8974 9.9357C20.2922 9.62176 20.4896 9.46479 20.5886 9.26517C20.6722 9.09664 20.7065 8.90795 20.6877 8.72076C20.6654 8.49906 20.5361 8.28259 20.2773 7.84964L19.8179 7.08102C19.5728 6.67093 19.4503 6.46588 19.2755 6.34332C19.1277 6.23977 18.9548 6.1781 18.7748 6.16486C18.5619 6.14919 18.3373 6.23048 17.888 6.39307L16.8745 6.75989C16.5778 6.86725 16.4295 6.92093 16.2971 6.93195C16.167 6.94278 16.0884 6.93601 15.9621 6.90313C15.8335 6.86965 15.6604 6.77077 15.3142 6.57302C15.2877 6.55791 15.2611 6.54298 15.2345 6.52822C14.8725 6.3281 14.6915 6.22804 14.5936 6.13166C14.4976 6.03703 14.4502 5.97047 14.3923 5.84869C14.3334 5.72467 14.3055 5.56332 14.2499 5.24064L14.0938 4.3363Z"/>
					</svg>
				</div>
				<div class="info">
					<a href="#" id="feedback" onclick="load(this, 'feedback_loader.php')"><?php echo $translation["FeedBack"]; ?></a>
					<a href="logout"><?php echo $translation["SignOut"]; ?></a>
					<br>
					<!-- CHANGE THIS PART TO ONCLICK EVENT TO LOAD THE PAGE IN MESSAGES PANEL.
						DON'T FORGET TO ADD A PROPER PAGE IN VIEWS FOLDER. -->
					<a href="dataprotection"><?php echo $translation["DataSecurity"]; ?></a>
					<a href="impressum" target="_blank"><?php echo $translation["Impressum"]; ?></a>
				</div>

			</div>


			<div class="main">
				<div></div>
			<div class="messages">
				<!-- THE VIEW WILL BE LOADED HERE... -->
			</div>

			<div class="input-container">
				<div class="input">

					<div class="input-controlbar">
						<?php 
							if(isset($env) ? $env["MODEL_SELECTOR_ACTIVATION"] : getenv("MODEL_SELECTOR_ACTIVATION") && $env["MODEL_SELECTOR_ACTIVATION"] === "true"){
								echo					
									'<select id="model-selector" onchange="OnDropdownModelSelection()">
										<option value="gpt-4o">OpenAI GPT-4o</option>
										<option value="meta-llama-3.1-8b-instruct">meta-llama-3.1-8b-instruct</option>
										<option value="meta-llama-3.1-70b-instruct">meta-llama-3.1-70b-instruct</option>
										<option value="llama-3-sauerkrautlm-70b-instruct">Llama 3 70B Sauerkraut</option>
										<option value="mixtral-8x7b-instruct">Mixtral-8x7b-instruct</option>
										<option value="qwen2-72b-instruct">Qwen 2 72B Instruct</option>
									</select>';
							}
							else{
								echo '<div></div>';
							}
						?>
						<div id="system-prompt-btn" onclick="ToggleSystemPrompt(true)">
							<svg viewBox="0 0 50 50"><path d="M 25 2 C 12.309295 2 2 12.309295 2 25 C 2 37.690705 12.309295 48 25 48 C 37.690705 48 48 37.690705 48 25 C 48 12.309295 37.690705 2 25 2 z M 25 4 C 36.609824 4 46 13.390176 46 25 C 46 36.609824 36.609824 46 25 46 C 13.390176 46 4 36.609824 4 25 C 4 13.390176 13.390176 4 25 4 z M 25 11 A 3 3 0 0 0 22 14 A 3 3 0 0 0 25 17 A 3 3 0 0 0 28 14 A 3 3 0 0 0 25 11 z M 21 21 L 21 23 L 22 23 L 23 23 L 23 36 L 22 36 L 21 36 L 21 38 L 22 38 L 23 38 L 27 38 L 28 38 L 29 38 L 29 36 L 28 36 L 27 36 L 27 21 L 26 21 L 22 21 L 21 21 z"/></svg>
						</div>
						<div id="delete-chat-btn" onclick="openDeletePanel()">	
								<svg  viewBox="0 0 50 50"><path d="M 21 2 C 19.354545 2 18 3.3545455 18 5 L 18 7 L 10.154297 7 A 1.0001 1.0001 0 0 0 9.984375 6.9863281 A 1.0001 1.0001 0 0 0 9.8398438 7 L 8 7 A 1.0001 1.0001 0 1 0 8 9 L 9 9 L 9 45 C 9 46.645455 10.354545 48 12 48 L 38 48 C 39.645455 48 41 46.645455 41 45 L 41 9 L 42 9 A 1.0001 1.0001 0 1 0 42 7 L 40.167969 7 A 1.0001 1.0001 0 0 0 39.841797 7 L 32 7 L 32 5 C 32 3.3545455 30.645455 2 29 2 L 21 2 z M 21 4 L 29 4 C 29.554545 4 30 4.4454545 30 5 L 30 7 L 20 7 L 20 5 C 20 4.4454545 20.445455 4 21 4 z M 11 9 L 18.832031 9 A 1.0001 1.0001 0 0 0 19.158203 9 L 30.832031 9 A 1.0001 1.0001 0 0 0 31.158203 9 L 39 9 L 39 45 C 39 45.554545 38.554545 46 38 46 L 12 46 C 11.445455 46 11 45.554545 11 45 L 11 9 z M 18.984375 13.986328 A 1.0001 1.0001 0 0 0 18 15 L 18 40 A 1.0001 1.0001 0 1 0 20 40 L 20 15 A 1.0001 1.0001 0 0 0 18.984375 13.986328 z M 24.984375 13.986328 A 1.0001 1.0001 0 0 0 24 15 L 24 40 A 1.0001 1.0001 0 1 0 26 40 L 26 15 A 1.0001 1.0001 0 0 0 24.984375 13.986328 z M 30.984375 13.986328 A 1.0001 1.0001 0 0 0 30 15 L 30 40 A 1.0001 1.0001 0 1 0 32 40 L 32 15 A 1.0001 1.0001 0 0 0 30.984375 13.986328 z"/></svg>
						</div>
					</div>	



					<div class="input-wrapper">
						<textarea class="input-field" type="text" placeholder="<?php echo $translation["InputField_Placeholder"]; ?>" oninput="resize(this),resize(document.getElementsByClassName('input-wrapper')[0])" onkeypress="handleKeydown(event)"></textarea>
					</div>
					<div class="input-send" onclick="OnSendClick()">
						<svg viewBox="2 2 21 21" width="80" height="80">
							<g class="send-button" fill="none" stroke-width="2" stroke-linecap="round" stroke-linejoin="round" stroke="rgba(35, 48, 176)">
								<path d="M12,2c5.5,0,10,4.5,10,10s-4.5,10-10,10S2,17.5,2,12S6.5,2,12,2z"  />
								<path id="input-send-icon" d="M16,12l-4-4l-4,4 M12,16V8"/>
							</g>
						</svg>
					</div>

					<div id="system-prompt-panel">
						<div>
							<div id="system-prompt-title">
								<p><b>System Prompt:</b></p>
								<div onclick="toggleSystemPromptInfo()">
									<svg viewBox="0 0 32 32" >
										<path  d="M16 0c-8.836 0-16 7.163-16 16s7.163 16 16 16c8.837 0 16.001-7.163 16.001-16s-7.163-16-16.001-16zM16 30.032c-7.72 0-14-6.312-14-14.032s6.28-14 14-14 14.001 6.28 14.001 14-6.281 14.032-14.001 14.032zM14.53 25.015h2.516v-2.539h-2.516zM15.97 6.985c-1.465 0-2.672 0.395-3.62 1.184s-1.409 2.37-1.386 3.68l0.037 0.073h2.295c0-0.781 0.261-1.904 0.781-2.308s1.152-0.604 1.893-0.604c0.854 0 1.511 0.232 1.971 0.696s0.689 1.127 0.689 1.989c0 0.725-0.17 1.343-0.512 1.855-0.343 0.512-0.916 1.245-1.721 2.198-0.831 0.749-1.344 1.351-1.538 1.806s-0.297 1.274-0.305 2.454h2.405c0-0.74 0.047-1.285 0.14-1.636s0.36-0.744 0.799-1.184c0.945-0.911 1.703-1.802 2.277-2.674 0.573-0.87 0.86-1.831 0.86-2.881 0-1.465-0.443-2.607-1.331-3.424s-2.134-1.226-3.736-1.226z"></path>
									</svg>
								</div>
								
								<div id="system-prompt-editBar">
									<div id="system-prompt-editButton" onclick="toggleSystemPromptEdit()">
										<svg viewBox="0 0 383.26 383.54">
											<path class="button-path-fill-color" class="cls-1" d="M35.18,383.54c-2.47-.74-4.98-1.39-7.41-2.24C10.88,375.35.02,360.14.02,342.26,0,262.41-.01,182.56.02,102.71c.01-22.87,18.22-41.08,41.06-41.1,54.51-.04,109.02-.02,163.53-.01,7.6,0,12.5,4.47,12.45,11.32-.05,6.78-4.97,11.12-12.68,11.12-53.51,0-107.03,0-160.54,0-13.93,0-21.41,7.52-21.41,21.53,0,77.98,0,155.96,0,233.94,0,14.01,7.49,21.57,21.39,21.57,78.09,0,156.17,0,234.26,0,13.72,0,21.33-7.58,21.33-21.25,0-53.77,0-107.55,0-161.32,0-9.29,8.5-14.96,16.33-10.89,4.27,2.22,6.14,5.88,6.13,10.71-.05,23.46-.02,46.91-.02,70.37,0,30.57-.39,61.14.13,91.7.39,23.45-16.96,40.26-34.38,42.57-.33.04-.62.38-.93.57H35.18Z"/>
											<path class="button-path-fill-color" class="cls-1" d="M383.26,52.61c-2.18,8.17-7.82,13.85-13.58,19.6-53.49,53.39-106.93,106.83-160.27,160.36-3.79,3.8-7.92,6.11-13.13,7.1-16.11,3.07-32.19,6.36-48.28,9.54-8.47,1.67-15.37-5.3-13.68-13.78,3.41-17.07,6.71-34.16,10.34-51.18.59-2.75,2.13-5.71,4.11-7.7,55.98-56.19,112.05-112.29,168.18-168.33,11.1-11.08,26.89-10.9,38.07.1,5.15,5.07,10.12,10.35,15.38,15.3,5.79,5.45,10.91,11.26,12.86,19.23v9.73ZM303.37,52.69c-.88,1.24-1.6,2.61-2.65,3.66-43.28,43.35-86.57,86.69-129.96,129.93-3.05,3.04-4.98,6.16-5.61,10.47-.94,6.39-2.46,12.69-3.73,19.04-.49,2.47-.96,4.94-1.54,7.92,10.46-2.07,20.11-3.86,29.7-5.97,2.02-.44,4.16-1.67,5.63-3.14,44.17-44.05,88.26-88.17,132.36-132.29.94-.94,1.84-1.92,2.64-2.77-8.82-8.82-17.37-17.37-26.84-26.84ZM346.95,63.16c4.05-4.14,8.05-8.24,12.06-12.32,1.95-1.98,2.47-4,.31-6.16-6.86-6.87-13.73-13.74-20.6-20.6-1.66-1.65-3.57-1.99-5.29-.31-4.44,4.32-8.75,8.77-12.91,12.97,8.82,8.82,17.43,17.42,26.43,26.42Z"/>
										</svg>
									</div>
									<div id="system-prompt-edit-control">
										<div id="system-prompt-confrimBtn" onclick="confirmSystemPromptEdit()">
											<svg  class="button-path-fill-color" viewBox="0 0 50 50" width="100px" height="100px">
												<path class="button-path-fill-color" d="M 41.9375 8.625 C 41.273438 8.648438 40.664063 9 40.3125 9.5625 L 21.5 38.34375 L 9.3125 27.8125 C 8.789063 27.269531 8.003906 27.066406 7.28125 27.292969 C 6.5625 27.515625 6.027344 28.125 5.902344 28.867188 C 5.777344 29.613281 6.078125 30.363281 6.6875 30.8125 L 20.625 42.875 C 21.0625 43.246094 21.640625 43.410156 22.207031 43.328125 C 22.777344 43.242188 23.28125 42.917969 23.59375 42.4375 L 43.6875 11.75 C 44.117188 11.121094 44.152344 10.308594 43.78125 9.644531 C 43.410156 8.984375 42.695313 8.589844 41.9375 8.625 Z"/>
											</svg>
										</div>
										<div id="system-prompt-abortBtn" onclick="abortSystemPromptEdit()" >
											<svg viewBox="0 0 100 100">
												<path class="button-path-fill-color" d="M 19.52 19.52 a 6.4 6.4 90 0 1 9.0496 0 L 51.2 42.1504 L 73.8304 19.52 a 6.4 6.4 90 0 1 9.0496 9.0496 L 60.2496 51.2 L 82.88 73.8304 a 6.4 6.4 90 0 1 -9.0496 9.0496 L 51.2 60.2496 L 28.5696 82.88 a 6.4 6.4 90 0 1 -9.0496 -9.0496 L 42.1504 51.2 L 19.52 28.5696 a 6.4 6.4 90 0 1 0 -9.0496 z"/>
											</svg>
										</div>
									</div>

								</div>
								

							</div>
				
							<p id="system-prompt-info" style="display: none">
								<?php echo $translation["SystemPromptInfo"]; ?> 
							</p>
						</div>


						<p >
							<span>&Prime;</span>
							<span contenteditable="true" id="system-prompt" oninput="calculateSystemPromptMaxHeight()"></span>
							<span>&rdquo;</span>
						</p>
					</div>
					
				</div>
				<div class="betaMessage">
					<?php echo $translation["BetaMessage"]; ?>
				</div>
			</div>


			<div class="userpost-container">
				<div class="userpost">
					<div class="userpost-wrapper">
						<textarea class="userpost-field" type="text" placeholder="<?php echo $translation["Feedback_Placeholder"]; ?>" oninput="resize(this)" onkeypress="handleKeydownUserPost(event)"></textarea>
					</div>
					<div class="userpost-send" onclick="send_feedback()">
						<svg viewBox="2 2 21 21" width="80" height="80">
							<g class="send-button" fill="none" stroke-width="2" stroke-linecap="round" stroke-linejoin="round">
								<path d="M12,2c5.5,0,10,4.5,10,10s-4.5,10-10,10S2,17.5,2,12S6.5,2,12,2z"  />
								<path d="M16,12l-4-4l-4,4 M12,16V8"/>
							</g>
						</svg>
					</div>
				</div>
				<div class="betaMessage">
					<?php echo $translation["BetaMessage"]; ?>
				</div>
			</div>

			<template id="message">
				<div class="message">
					<div class="message-content">
						<div class="message-icon">
							<?php echo $translation["AI_Icon"]; ?>
						</div>
						<div class="message-text">
							Lorem ipsum dolor sit amet consectetur, adipisicing elit. Quos incidunt, quidem soluta excepturi, ullam enim tempora.
						</div>
						<div class="message-copypanel " >
							<div class="message-copyButton">
								<svg viewBox="0 0 24 24">
									<path d="M 17.01 14.91 H 8.47 c -0.42 0 -0.7 -0.35 -0.7 -0.7 V 2.8 c 0 -0.42 0.35 -0.7 0.7 -0.7 H 14.7 l 3.01 3.01 v 9.03 C 17.71 14.56 17.43 14.91 17.01 14.91 z M 8.47 17.01 h 8.47 c 1.54 0 2.8 -1.26 2.8 -2.8 V 5.11 c 0 -0.56 -0.21 -1.12 -0.63 -1.47 l -3.01 -3.01 C 15.82 0.21 15.26 0 14.7 0 h -6.23 c -1.54 0 -2.8 1.26 -2.8 2.8 v 11.34 C 5.67 15.75 6.93 17.01 8.47 17.01 z M 2.8 5.67 c -1.54 0 -2.8 1.26 -2.8 2.8 v 11.34 c 0 1.54 1.26 2.8 2.8 2.8 h 8.47 c 1.54 0 2.8 -1.26 2.8 -2.8 v -1.4 h -2.1 v 1.4 c 0 0.42 -0.35 0.7 -0.7 0.7 H 2.8 c -0.42 0 -0.7 -0.35 -0.7 -0.7 V 8.47 c 0 -0.42 0.35 -0.7 0.7 -0.7 h 1.4 v -2.1 H 2.8 z" />
								</svg>
								<span class="tooltiptext">
									<?php echo $translation["copyTooTip"]; ?>
								</span>
							</div>
						</div>
					</div>
				</div>
			</template>
		</div>

		<?php
			include( VIEWS_PATH . 'guidelines.php');
		?>
	</body>
</html>
<script>

	visualViewport.addEventListener("resize", update);
	visualViewport.addEventListener("scroll", update);
	addEventListener("scroll", update);
	addEventListener("load", update);

	let abortCtrl = new AbortController();
	let isReceivingData = false;

	const sendicon = document.querySelector('#input-send-icon');
	const startIcon = 'M16,12l-4-4l-4,4 M12,16V8';
	const stopIcon = 'M9,9h6v6H9V9z'

	CheckModals();

	//Load chat by default when the page is loaded.
	window.addEventListener('DOMContentLoaded', (event) => {
		const chatBtn = document.querySelector("#chatMenuButton");
		load(chatBtn ,'chat.php');
    });
	window.addEventListener('DOMContentLoaded', cleanupStoredLogs());




	document.querySelector('.messages').addEventListener('scroll', function() {
    	isScrolling = true;
	});
	document.querySelector('.messages').addEventListener('scroll', function() {
		setTimeout(function() {
			isScrolling = false;
		}, 800); // Adjust the threshold
	});



	let activeModel = "gpt-4o";
	let streamAPI = "";
	window.addEventListener('DOMContentLoaded', (event) => {
		if(localStorage.getItem("definedModel")){
			SwitchModel(localStorage.getItem("definedModel"));
		}
		else{
			SwitchModel("gpt-4o");
		}
		document.getElementById("model-selector").value = activeModel;
    });

	function OnDropdownModelSelection(){
		const dropdown = document.getElementById("model-selector");
		SwitchModel(dropdown.value);
		localStorage.setItem("definedModel", dropdown.value);
	}

	function SwitchModel(model){
		activeModel = model;
		switch(activeModel){
			case('gpt-4o'):
				streamAPI = "api/stream-api";
				break;

			case('meta-llama-3.1-8b-instruct'):
			case('meta-llama-3.1-70b-instruct'):
			case('llama-3-sauerkrautlm-70b-instruct'):
			case('mixtral-8x7b-instruct'):
			case('qwen2-72b-instruct'):
				streamAPI = 'api/GWDG-api';
				break;
		}
	}


	//#region HANDLE MESSAGES...
	//----------------------------------------------------------------------------------------//
	function handleKeydown(event){
		if(isReceivingData) return;
		if(event.key == "Enter" && !event.shiftKey){
			event.preventDefault();
			request();
		}
	}

	function handleKeydownUserPost(event){
		if(isReceivingData) return;
		if(event.key == "Enter" && !event.shiftKey){
			event.preventDefault();
			send_feedback();
		}
	}

	function OnSendClick(){
		if(!isReceivingData){
			request();
		} else{
			abortCtrl.abort();
		}
	}

	async function request(){
		const messagesElement = document.querySelector(".messages");
		const messageTemplate = document.querySelector('#message');
		const inputField = document.querySelector(".input-field");
		const inputWrapper = document.querySelector(".input-wrapper");

		if(inputField.value.trim() == ""){
			return;
		}

		InitializeMessage();

		//handle input-send button.
		isReceivingData = true;
		sendicon.setAttribute('d', stopIcon);
		sendicon.style.color = "red";

		let message = {};
		message.role = "user";
		//prevent html input to be rendered as html elements.
		message.content = escapeHTML(inputField.value.trim());
		inputField.value = "";
		addMessage(message);
		resize(inputField);
		resize(inputWrapper);

		document.querySelector('.limitations')?.remove();

		const requestObject = {};
		requestObject.model = activeModel;
		requestObject.stream = true;
		requestObject.messages = [];
		const messageElements = messagesElement.querySelectorAll(".message");
		messageElements.forEach(messageElement => {
			let messageObject = {};
			messageObject.role = messageElement.dataset.role;
			messageObject.content = messageElement.querySelector(".message-text").textContent;
			requestObject.messages.push(messageObject);
		})

		

		postData(streamAPI, requestObject)
		.then(stream => processStream(stream))
		.catch(error => console.error('Error:', error));
	}

	async function postData(url = '', data = {}) {
		try{
			abortCtrl = new AbortController();

			const response = await fetch(url, {
				method: 'POST',
				headers: {
					'Content-Type': 'application/json'
				},
				body: JSON.stringify(data),
				signal: abortCtrl.signal
			});
			return response.body;

		} catch(error){
			console.log('Fetching Aborted $error');
		}
	}

	async function processStream(stream) {
		// if fetching is aborted before it's complete the stream will be empty.
		// stream should be checked to avoid throwing error.
		if (!stream) {
			isReceivingData = false;
			sendicon.setAttribute('d', startIcon)

			return;
		}

		const reader = stream.getReader();

		const messagesElement = document.querySelector(".messages");
		const messageTemplate = document.querySelector('#message');
		const messageElement = messageTemplate.content.cloneNode(true);

		messageElement.querySelector(".message-text").innerHTML = "";
		messageElement.querySelector(".message").dataset.role = "assistant";
		messagesElement.appendChild(messageElement);

		const messageText = messageElement.querySelector(".message-text");

		// Throws error if the read operation on the response body stream is aborted while the reader.read() operation is still active.
		// Try Catch block will handle the error.
		let rawMsg = "";
		
		try {
			//NOTE: Niklas Wode
			let incompleteSlice = "";

			while (true) {
				const { done, value } = await reader.read();

				if (done) {
					console.log('Stream closed.');

					isReceivingData = false;
					sendicon.setAttribute('d', startIcon)

					const msg = document.querySelector(".message:last-child").querySelector(".message-text");
					msg.setAttribute('rawContent', rawMsg);
					saveMessagesToLocalStorage();
					ShowCopyButton();
					break;
				}

				//Parsing error from json "Chunks" corrected
				let decodedData = new TextDecoder().decode(value);
				decodedData = incompleteSlice + decodedData;

				const delimiter = '\n\n';
				const delimiterPosition = decodedData.lastIndexOf(delimiter);
				if (delimiterPosition > -1) {
					incompleteSlice = decodedData.substring(delimiterPosition + delimiter.length);
					decodedData = decodedData.substring(0,delimiterPosition + delimiter.length);
				} else {
					incompleteSlice = decodedData;
					continue;
				}
				// end of inserted code

				let chunks = decodedData.split("data: ");
				chunks.forEach((chunk, index) => {

					if(!isJSON(chunk)){
						return;
					}
					if(chunk.indexOf('finish_reason":"stop"') > 0) return false;
					if(chunk.indexOf('DONE') > 0) return false;
					if(chunk.indexOf('role') > 0) return false;
					if(chunk.length == 0) return false;
					
					rawMsg += JSON.parse(chunk)["choices"][0]["delta"].content;
					document.querySelector(".message:last-child").querySelector(".message-text").innerHTML =  FormatChunk(JSON.parse(chunk)["choices"][0]["delta"].content);

				})

				FormatMathFormulas();
				hljs.highlightAll();
				scrollToLast();
			}
		} catch (error) {
			// Check if the error is due to aborting the request
			if (error.name == 'AbortError') {
				console.log('Fetch aborted while reading response body stream.');
				const msg = document.querySelector(".message:last-child").querySelector(".message-text");
				msg.setAttribute('rawContent', rawMsg);

			} else {
				console.error('Error:', error);
			}
			isReceivingData = false;
			sendicon.setAttribute('d', startIcon);
			ShowCopyButton();
			saveMessagesToLocalStorage();

		}
	}

	//MESSAGE SENT FROM STREAM MANAGER...
	function addMessage(message){
		const messagesElement = document.querySelector(".messages");
		const messageTemplate = document.querySelector('#message');
		const inputField = document.querySelector(".input-field");
		const messageElement = messageTemplate.content.cloneNode(true);

		messageElement.querySelector(".message-text").innerHTML = message.content;
		messageElement.querySelector(".message").dataset.role = message.role;

		if(message.role == "assistant"){
			messageElement.querySelector(".message-icon").textContent = "AI";
		}else{
			messageElement.querySelector(".message-icon").textContent = '<?= htmlspecialchars($_SESSION['username']) ?>';
			messageElement.querySelector(".message").classList.add("me");
		}

		messagesElement.appendChild(messageElement);

		scrollToLast(true);
		return messageElement;
	}

	//#endregion



	//#region Copy Button
	//----------------------------------------------------------------------------------------//
	function ShowCopyButton() {
		const copyPanel = document.querySelector(".message:last-child").querySelector(".message-copypanel");
		if (copyPanel !== null) {
			copyPanel.style.display = "flex";
			const copyButton = copyPanel.querySelector(".message-copyButton");
			copyButton.dataset.clicked = "false"; // Initialize the clicked state for this button
			AddEventListenersToCopyButton(copyButton);
		}
		AddCodeCopyButton();
	}

	function AddCodeCopyButton(){
		const lastMsg = document.querySelector(".message:last-child").querySelector(".message-text");
		const codes = lastMsg.querySelectorAll('pre');

		for (let i = 0; i < codes.length; i++) {
			const code = codes[i];
			if (!code.querySelector('.code-copypanel')) {
				const copyPanel = document.createElement('div');
				copyPanel.classList.add('code-copypanel');

				const copyButton = document.createElement('div');
				copyButton.classList.add('code-copyButton', 'ignoreTextCopy');
				copyButton.innerHTML = `
					<svg viewBox="0 0 24 24">
						<path d="M 17.01 14.91 H 8.47 c -0.42 0 -0.7 -0.35 -0.7 -0.7 V 2.8 c 0 -0.42 0.35 -0.7 0.7 -0.7 H 14.7 l 3.01 3.01 v 9.03 C 17.71 14.56 17.43 14.91 17.01 14.91 z M 8.47 17.01 h 8.47 c 1.54 0 2.8 -1.26 2.8 -2.8 V 5.11 c 0 -0.56 -0.21 -1.12 -0.63 -1.47 l -3.01 -3.01 C 15.82 0.21 15.26 0 14.7 0 h -6.23 c -1.54 0 -2.8 1.26 -2.8 2.8 v 11.34 C 5.67 15.75 6.93 17.01 8.47 17.01 z M 2.8 5.67 c -1.54 0 -2.8 1.26 -2.8 2.8 v 11.34 c 0 1.54 1.26 2.8 2.8 2.8 h 8.47 c 1.54 0 2.8 -1.26 2.8 -2.8 v -1.4 h -2.1 v 1.4 c 0 0.42 -0.35 0.7 -0.7 0.7 H 2.8 c -0.42 0 -0.7 -0.35 -0.7 -0.7 V 8.47 c 0 -0.42 0.35 -0.7 0.7 -0.7 h 1.4 v -2.1 H 2.8 z" />
					</svg>
					<span class="tooltiptext">Copy</span>`;

				copyButton.dataset.clicked = "false";
				AddEventListenersToCopyButton(copyButton);
				copyPanel.appendChild(copyButton);
				code.appendChild(copyPanel);
			}
		}
	}


	//Event listeners help control the tooltip box transitions
	function AddEventListenersToCopyButton(TargetButton){
		let activationTimer;
		TargetButton.addEventListener("mouseenter", function() {
			activationTimer = setTimeout(function() {
				TargetButton.querySelector(".tooltiptext").classList.add("active");
			}, 1000);
		});

		TargetButton.addEventListener("mouseleave", function () {
			clearTimeout(activationTimer);
			if (TargetButton.dataset.clicked !== "true") { // Check the clicked state of this button
				TargetButton.querySelector(".tooltiptext").classList.remove("active");
			}
		});

		TargetButton.addEventListener("mousedown", function () {
			TargetButton.dataset.clicked = "true"; // Set the clicked state of this button to true
			CopyContentToClipboard(TargetButton);
		});

		TargetButton.addEventListener("mouseup", function() {
			CopyBtnRelease(TargetButton);
		});
	}

	// Copies content of the message box without the css attributes
	function CopyContentToClipboard(target) {

		const parentElement = target.parentElement.previousElementSibling;
		const clone = parentElement.cloneNode(true);

		// Remove elements with the "ignoreTextCopy" class from the clone (copy buttons for instance)
		clone.querySelectorAll('.ignoreTextCopy').forEach(element => {
			element.parentNode.removeChild(element);
		});

		    // Convert tables to plain text
			clone.querySelectorAll('table').forEach(table => {
				const plainTextTable = tableToPlainText(table);
				const textNode = document.createTextNode(plainTextTable);
				table.parentNode.replaceChild(textNode, table);
			});


		// Get the text content of the modified clone
		const msgTxt = clone.textContent.trim();

		const trimmedMsg = msgTxt.trim();
		navigator.clipboard.writeText(trimmedMsg);

		target.style.opacity = "1";
		target.style.scale = "1.1";
		target.querySelector(".tooltiptext").classList.add("active");
		target.querySelector(".tooltiptext").innerHTML = '<?php echo $translation["copiedToolTip"]; ?>'
	}

	function CopyBtnRelease(target) {
		target.style.scale = "1";

		setTimeout(function () {
			target.style.opacity = "0.5";

			target.querySelector(".tooltiptext").classList.remove("active");
			target.querySelector(".tooltiptext").innerHTML = '<?php echo $translation["copyTooTip"]; ?>';
			target.dataset.clicked = "false"; // Reset the clicked state of this button
		}, 2000);
	}

	// Helper function to convert HTML table to plain text
	function tableToPlainText(table) {
		let plainText = '';
		table.querySelectorAll('tr').forEach(row => {
			row.querySelectorAll('th, td').forEach(cell => {
				plainText += cell.textContent.trim() + '\t';
			});
			plainText += '\n';
		});
		return plainText;
	}
	//#endregion

	//#region USER FEEDBACK
	//----------------------------------------------------------------------------------------//
	//save users feedback on server.
	//other users can up or downvote othes feedback
	async function send_feedback(){
		const messagesElement = document.querySelector(".messages");
		const inputField = document.querySelector(".userpost-field");

		if(inputField.value == ''){
			return;
		}

		let message = {};
		message.role = '<?= htmlspecialchars($_SESSION['username']) ?>';
		message.content = inputField.value.trim();

		// const feedback_send = "../private/app/php/feedback_send.php";
		const feedback_send = "api/feedback_send"
		const csrfToken = document.querySelector('meta[name="csrf-token"]').getAttribute('content');

		fetch(feedback_send, {
			method: 'POST',
			headers: {
				'Content-Type': 'application/json', // Set content type to application/json
				'X-CSRF-TOKEN': csrfToken, // Include CSRF token in the request headers
			},
			body: JSON.stringify({message: message}),
		})
		.then(response => response.json())
		.then(data => {
			//UPDATE NEW TOKEN
			document.querySelector('meta[name="csrf-token"]').setAttribute('content', data.csrf_token);

			if(data.success){
				load(document.querySelector("#feedback"), 'feedback_loader.php');
				inputField.value = "";
			}
		})
		.catch(error => console.error(error));
	}

	function SubmitVote(element, action) {
		if (localStorage.getItem(element.dataset.id)) {
			return;
		}

		const pureId = element.dataset.id.replace('.json', ''); // assuming all IDs end with '.json'
		const csrfToken = document.querySelector('meta[name="csrf-token"]').getAttribute('content');
		const submit_vote = "api/submit_vote";

		fetch(submit_vote, {
			method: 'POST',
			headers: {
				'Content-Type': 'application/json', // Set content type to application/json
				'X-CSRF-TOKEN': csrfToken, // Include CSRF token in the request headers
			},
			body: JSON.stringify({ id: pureId, action: action }), // Send the action and CSRF token in the request body
		})
		.then(response => {
			if (!response.ok) {
				throw new Error(`HTTP error! status: ${response.status}`);
			}
			return response.json();
		})
		.then(data => {

			document.querySelector('meta[name="csrf-token"]').setAttribute('content', data.csrf_token);
			if(data.success){

				// Update the UI accordingly
				if (action === "upvote") {
					element.querySelector("span").textContent = data.content.up || 0; // Assuming 'data.up' contains the updated upvote count
				}
				if (action === "downvote") {
					element.querySelector("span").textContent = data.content.down || 0; // Assuming 'data.down' contains the updated downvote count
				}
			}
		})
		.catch(error => {
			console.error('Fetch error:', error);
		});
		localStorage.setItem(element.dataset.id, "true");

		voteHover();
	}

	async function voteHover(){
		let messages = document.querySelectorAll(".message");

		messages.forEach((message)=>{
			let voteButtons = message.querySelectorAll(".vote")

			voteButtons.forEach((voteButton)=>{
				if(localStorage.getItem(voteButton.dataset.id)){
					voteButton.classList.remove("vote-hover");
				}else{
					voteButton.classList.add("vote-hover");
				}
			})
		})
	}
	//#endregion
</script><|MERGE_RESOLUTION|>--- conflicted
+++ resolved
@@ -162,7 +162,19 @@
 						<div class="submenu-item" onclick="load(this, 'timemanagement.php')"><?php echo $translation["TimeManagement"]; ?></div>
 					</div>
 
-<<<<<<< HEAD
+          <div class="menu-item" onclick="submenu(this)">
+						<svg viewBox="0 0 24 24"><path d="M15.54,3.5L20.5,8.47L19.07,9.88L14.12,4.93L15.54,3.5M3.5,19.78L10,13.31C9.9,13 9.97,12.61 10.23,12.35C10.62,11.96 11.26,11.96 11.65,12.35C12.04,12.75 12.04,13.38 11.65,13.77C11.39,14.03 11,14.1 10.69,14L4.22,20.5L14.83,16.95L18.36,10.59L13.42,5.64L7.05,9.17L3.5,19.78Z" /></svg>
+						<?php echo $translation["Creativity"]; ?>
+					</div>
+					<div class="submenu">
+						<div class="submenu-item" onclick="load(this, 'copywriting.php')"><?php echo $translation["Copywriting"]; ?></div>
+						<div class="submenu-item" onclick="load(this, 'designthinking.php')"><?php echo $translation["DesignThinking"]; ?></div>
+						<div class="submenu-item" onclick="load(this, 'gamification.php')"><?php echo $translation["Gamification"]; ?></div>
+						<div class="submenu-item" onclick="load(this, 'ideageneration.php')"><?php echo $translation["BrainStorming"]; ?></div>
+						<div class="submenu-item" onclick="load(this, 'interview.php')"><?php echo $translation["InterviewQuestions"]; ?></div>
+						<div class="submenu-item" onclick="load(this, 'prototyping.php')"><?php echo $translation["Prototyping"]; ?></div>
+					</div>
+
 		</div>
 		<div class="settings-btn" onclick="toggleSettingsPanel(true)">
 			<svg  viewBox="0 0 24 24" width="24">
@@ -180,20 +192,6 @@
 			<a href="/dataprotection"><?php echo $translation["DataSecurity"]; ?></a>
 			<a href="/impressum" target="_blank"><?php echo $translation["Impressum"]; ?></a>
 		</div>
-=======
-					<div class="menu-item" onclick="submenu(this)">
-						<svg viewBox="0 0 24 24"><path d="M15.54,3.5L20.5,8.47L19.07,9.88L14.12,4.93L15.54,3.5M3.5,19.78L10,13.31C9.9,13 9.97,12.61 10.23,12.35C10.62,11.96 11.26,11.96 11.65,12.35C12.04,12.75 12.04,13.38 11.65,13.77C11.39,14.03 11,14.1 10.69,14L4.22,20.5L14.83,16.95L18.36,10.59L13.42,5.64L7.05,9.17L3.5,19.78Z" /></svg>
-						<?php echo $translation["Creativity"]; ?>
-					</div>
-					<div class="submenu">
-						<div class="submenu-item" onclick="load(this, 'copywriting.php')"><?php echo $translation["Copywriting"]; ?></div>
-						<div class="submenu-item" onclick="load(this, 'designthinking.php')"><?php echo $translation["DesignThinking"]; ?></div>
-						<div class="submenu-item" onclick="load(this, 'gamification.php')"><?php echo $translation["Gamification"]; ?></div>
-						<div class="submenu-item" onclick="load(this, 'ideageneration.php')"><?php echo $translation["BrainStorming"]; ?></div>
-						<div class="submenu-item" onclick="load(this, 'interview.php')"><?php echo $translation["InterviewQuestions"]; ?></div>
-						<div class="submenu-item" onclick="load(this, 'prototyping.php')"><?php echo $translation["Prototyping"]; ?></div>
-					</div>
->>>>>>> e39edce6
 
 				</div>
 				<div class="settings-btn" onclick="toggleSettingsPanel(true)">
