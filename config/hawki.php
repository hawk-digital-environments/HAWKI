<?php

return [
    /*
    |--------------------------------------------------------------------------
    | HAWKI Configuration Attributes
    |--------------------------------------------------------------------------
    |
    | HAWKI Attributes can be set in the .env file.
    |
    |
    |
    | !!! YOU CAN NOT CHANGE THE MIGRATION ATTRIBUTES AFTER MIGRATING THE DATABASE !!!
    */

    'migration' => [
        'name' => env('HAWKI_NAME', 'HAWKI'),
        'username' => env('HAWKI_USERNAME', 'HAWKI'),
        'email' => 'HAWKI@hawk.de',
        'employeetype' => 'system',
        'avatar_id' => env('HAWKI_AVATAR', 'hawkiAvatar.jpg'),
    ],

<<<<<<< HEAD
    'aiHandle' => '@'.ltrim(env('AI_MENTION_HANDLE', 'hawki'), '@'),

    // use false (JSON files) or true (database)
    'groupchat_active' => true,

    /*
    |--------------------------------------------------------------------------
    | File Upload
    |--------------------------------------------------------------------------
    |
    | Enable or disable file upload functionality in the application.
    |
    */
    'file_upload' => env('HAWKI_FILE_UPLOAD', true),

    /*
    |--------------------------------------------------------------------------
    | Web Search
    |--------------------------------------------------------------------------
    |
    | Enable or disable web search functionality in the application.
    |
    */
    'websearch' => env('HAWKI_WEBSEARCH', true),

    /*
    |--------------------------------------------------------------------------
    | Imprint Location
    |--------------------------------------------------------------------------
    |
    | URL to the imprint page (Impressum). This will be displayed in the
    | footer of the login page.
    |
    */
    'imprint_location' => env('IMPRINT_LOCATION', '/imprint'),

    /*
    |--------------------------------------------------------------------------
    | Data Protection Location
    |--------------------------------------------------------------------------
    |
    | URL to the data protection page (Datenschutz). This will be displayed
    | in the footer of the login page. Supports both internal routes and
    | external URLs.
    |
    */
    'dataprotection_location' => env('DATAPROTECTION_LOCATION', '/dataprotection'),

    /*
    |--------------------------------------------------------------------------
    | Accessibility Location
    |--------------------------------------------------------------------------
    |
    | URL to the accessibility statement page (Barrierefreiheit). This will be
    | displayed in the footer of the login page.
    |
    */
    'accessibility_location' => env('ACCESSIBILITY_LOCATION', '/accessibility'),

    /*
    |--------------------------------------------------------------------------
    | AI System
    | This setting gets overwritten by the SettingsService with a value from the db
    |--------------------------------------------------------------------------
    */

    'ai_config_system' => false, // false = config files, true = database

    /*
    |--------------------------------------------------------------------------
    | Style System
    | This setting gets overwritten by the SettingsService with a value from the db
    |--------------------------------------------------------------------------
    */
    'style_config_system' => false,

    /*
    |--------------------------------------------------------------------------
    | Language Controller System
    | This setting gets overwritten by the SettingsService with a value from the db
    |--------------------------------------------------------------------------
    |
    | Controls how the LanguageController loads translations and AI prompts:
    |
    | false (default) = Load from JSON files + Database prompts
    |                  - System texts from resources/language/*.json
    |                  - Localization texts from resources/language/*.html
    |                  - AI prompts from ai_assistants_prompts table (fallback)
    |                  - Better separation between HAWKI and Orchid
    |
    | true           = Load from Database only  
    |                  - System texts from app_system_texts table
    |                  - Localization texts from app_localized_texts table
    |                  - AI prompts from ai_assistants_prompts table
    |                  - Full Orchid Admin Panel integration
    |
    | AI Prompts are available as translation.Default_Prompt, translation.Name_Prompt, etc.
    | in JavaScript regardless of the mode selected.
    |
    */
    'language_controller_system' => false,

    /*
    |--------------------------------------------------------------------------
    | Send Registration Mails
    |--------------------------------------------------------------------------
    |
    | Enable or disable sending registration and approval emails to new users.
    | When enabled, users will receive welcome emails and approval notifications.
    |
    */
    'send_registration_mails' => true,

    /*
    |--------------------------------------------------------------------------
    | Send Group Chat Invitation Mails
    |--------------------------------------------------------------------------
    |
    | Enable or disable sending email notifications for group chat invitations.
    | When enabled, users will receive emails when invited to group chats.
    |
    */
    'send_groupchat_invitation_mails' => true,
=======
    'aiHandle' => '@'. env('AI_MENTION_HANDLE', 'hawki'),
>>>>>>> a1e4f76a
];<|MERGE_RESOLUTION|>--- conflicted
+++ resolved
@@ -21,8 +21,7 @@
         'avatar_id' => env('HAWKI_AVATAR', 'hawkiAvatar.jpg'),
     ],
 
-<<<<<<< HEAD
-    'aiHandle' => '@'.ltrim(env('AI_MENTION_HANDLE', 'hawki'), '@'),
+    'aiHandle' => '@'.ltrim(env('AI_MENTION_HANDLE', 'hawki'), '@ '),
 
     // use false (JSON files) or true (database)
     'groupchat_active' => true,
@@ -112,7 +111,7 @@
     |                  - AI prompts from ai_assistants_prompts table (fallback)
     |                  - Better separation between HAWKI and Orchid
     |
-    | true           = Load from Database only  
+    | true           = Load from Database only
     |                  - System texts from app_system_texts table
     |                  - Localization texts from app_localized_texts table
     |                  - AI prompts from ai_assistants_prompts table
@@ -145,7 +144,4 @@
     |
     */
     'send_groupchat_invitation_mails' => true,
-=======
-    'aiHandle' => '@'. env('AI_MENTION_HANDLE', 'hawki'),
->>>>>>> a1e4f76a
 ];