<?php

return [
    /**
     * The path to redirect the user when a login is required.
     * This should point to the Shibboleth login handler. The "?target=" parameter will be
     * automatically applied to redirect back after login.
     * Default: /Shibboleth.sso/Login
     */
    'login_path' => env('SHIBBOLETH_LOGIN_URL', '/Shibboleth.sso/Login'),
    /**
     * The path to redirect the user for logout.
     * This should point to the Shibboleth logout handler.
     * The "?return=" parameter will be automatically applied to redirect back after logout.
     * Default: /Shibboleth.sso/Logout
     */
    'logout_path' => env('SHIBBOLETH_LOGOUT_URL', '/Shibboleth.sso/Logout'),

    /**
     * Maps attributes provided to the $_SERVER superglobal to user model fields.
     * The keys are the user model fields, the values are the corresponding $_SERVER keys.
     * The attribute names are case-sensitive.
     * They will be searched in the $_SERVER array; make sure your web server is configured to pass them to PHP
     * Also, Shibboleth is sometimes weird, so the names will also be found if they are prefixed with "REDIRECT_"
     * Meaning if you set SHIBBOLETH_USERNAME_VAR to "uid", the code will search for $_SERVER['uid'] and $_SERVER['REDIRECT_uid']
     */
    'attribute_map' => [
        /**
         * The username attribute.
         * Defaults to 'REMOTE_USER', which is usually set by the web server to the authenticated user's identifier.
         * Other common values are 'uid' or 'eppn' (eduPersonPrincipalName).
         * This value MUST be unique for your installation.
         */
        'username' => env('SHIBBOLETH_USERNAME_VAR', 'REMOTE_USER'),
        /**
         * The email address for the user for contact and notifications.
         * Defaults to 'mail', which is commonly used in Shibboleth installations.
<<<<<<< HEAD
         * Other common values are 'email' or 'mail'.
=======
         * Another common value is 'email'.
>>>>>>> a1e4f76a
         * This value MUST be unique for your installation.
         */
        'email' => env('SHIBBOLETH_EMAIL_VAR', 'mail'),
        /**
         * This is a group identifier that is currently primarily used for logging purposes,
         * but will, in the future, also be used for permission management.
         * Defaults (historically) to 'employee', but you might want to set it to 'affiliation' or 'eduPersonAffiliation'
         * depending on your Shibboleth setup.
         * Common values are 'affiliation', 'eduPersonAffiliation', 'role' or 'isMemberOf'.
         * If you don't have a suitable attribute, you can also set it to a fixed value like 'employee' or 'member'.
         * This value does NOT need to be unique.
         */
        'employeetype' => env('SHIBBOLETH_EMPLOYEETYPE_VAR', 'employee'),
        /**
         * The full name of the user for display purposes.
         * Defaults to 'displayName', which is commonly used in Shibboleth installations.
         * Other common values are 'cn' (common name), 'givenName' (first name) or 'sn' (surname).
         * This value does NOT need to be unique.
         * If you need to concatenate multiple attributes (e.g. givenName and sn), you can provide a comma-separated list of attribute names.
         * If a list is given, the attributes will be concatenated with a space in between. If any of them are missing, they will be skipped.
         */
        'name' => env('SHIBBOLETH_NAME_VAR', 'displayname'),
    ],
];<|MERGE_RESOLUTION|>--- conflicted
+++ resolved
@@ -35,11 +35,7 @@
         /**
          * The email address for the user for contact and notifications.
          * Defaults to 'mail', which is commonly used in Shibboleth installations.
-<<<<<<< HEAD
-         * Other common values are 'email' or 'mail'.
-=======
          * Another common value is 'email'.
->>>>>>> a1e4f76a
          * This value MUST be unique for your installation.
          */
         'email' => env('SHIBBOLETH_EMAIL_VAR', 'mail'),
