--- conflicted
+++ resolved
@@ -71,29 +71,8 @@
             'api_url' => 'https://generativelanguage.googleapis.com/v1beta/models/',
             'stream_url' => 'https://generativelanguage.googleapis.com/v1beta/models/',
             'ping_url' => '',
-<<<<<<< HEAD
             'models' => require __DIR__ . '/model_lists/google_models.php',
-=======
-            'allow_search' => true,
-            'models' => [
-                [
-                    'id' => 'gemini-1.5-flash',
-                    'label' => 'Google Gemini 1.5 Flash',
-                    'streamable' => false,
-                ],
-                [
-                    'id' => 'gemini-2.0-flash-lite',
-                    'label' => 'Google Gemini 2.0 Flash Lite',
-                    'streamable' => true,
-                    'search_tool'=> false,
-                ],
-                [
-                    'id' => 'gemini-2.0-flash-exp',
-                    'label' => 'Google Gemini 2.0 Flash Exp',
-                    'streamable' => false,
-                ]
-            ]
->>>>>>> ceb96b8e
+
         ],
         'ollama'=> [
             'active' => true,
