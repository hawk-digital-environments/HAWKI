--- conflicted
+++ resolved
@@ -13,23 +13,9 @@
     "license": "MIT",
     "require": {
         "php": "^8.2",
-<<<<<<< HEAD
         "ext-openssl": "*",
         "ext-curl": "*",
         "ext-zip": "*",
-        "blade-ui-kit/blade-icons": "^1.8",
-        "hawk-hhg/hawki-crypto": "^0.5.3",
-        "jumbojett/openid-connect-php": "^1.0",
-        "laravel/framework": "^12.0",
-        "laravel/reverb": "^1.1",
-        "laravel/sanctum": "^4.0",
-        "laravel/tinker": "^2.9",
-        "phpseclib/phpseclib": "^3.0",
-        "league/flysystem-aws-s3-v3": "^3.29",
-        "league/flysystem-sftp-v3": "^3.30",
-        "league/flysystem-webdav": "^3.0",
-        "spatie/laravel-backup": "^9.3"
-=======
         "blade-ui-kit/blade-icons": "^1.8.0",
         "hawk-hhg/hawki-crypto": "^0.5.3",
         "jumbojett/openid-connect-php": "^1.0.2",
@@ -37,11 +23,11 @@
         "laravel/reverb": "^1.6.0",
         "laravel/sanctum": "^4.2.0",
         "laravel/tinker": "^2.10.1",
+        "phpseclib/phpseclib": "^3.0",
         "league/flysystem-aws-s3-v3": "^3.30.1",
         "league/flysystem-sftp-v3": "^3.30.0",
         "league/flysystem-webdav": "^3.30.0",
         "spatie/laravel-backup": "^9.3.4"
->>>>>>> 4054c599
     },
     "require-dev": {
         "fakerphp/faker": "^1.24.1",
