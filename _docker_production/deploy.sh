--- conflicted
+++ resolved
@@ -1,20 +1,9 @@
 #!/bin/bash
 
-<<<<<<< HEAD
-chmod 777 -Rf ./storage
-docker compose up --pull always -d
-docker compose exec app bash -c "php artisan migrate --force &&
-    php artisan db:seed --force && \
-    php artisan config:cache && \
-    php artisan route:cache && \
-    php artisan view:cache && \
-    php artisan optimize:clear"
-=======
 docker compose up --pull always -d
 
 # Stop if the previous command failed
 if [ $? -ne 0 ]; then
     echo "Docker compose up failed"
     exit 1
-fi
->>>>>>> a1e4f76a
+fi