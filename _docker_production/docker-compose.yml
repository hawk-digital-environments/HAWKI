# =====================================================
# HAWKI - Docker Compose Configuration
# =====================================================
# Single docker-compose.yml with profiles for dev/staging/prod
#
# Usage:
#   Development:   COMPOSE_PROFILES=dev docker compose up -d
#   Staging:       COMPOSE_PROFILES=staging docker compose up -d
#   Production:    COMPOSE_PROFILES=prod docker compose up -d
#
# Or use the deploy scripts:
#   ./deploy-dev.sh
#   ./deploy-staging.sh
#   ./deploy-prod.sh
# =====================================================

services:
<<<<<<< HEAD
    # ====================================================
    # Application Container (PHP-FPM)
    # ====================================================
=======
    migrator:
        container_name: ${PROJECT_NAME}-migrator
        image: ${PROJECT_HAWKI_IMAGE}
        env_file:
            - .env
        command: >
            sh -c "
                chmod -R 777 /var/www/html/storage &&
                su -s /bin/sh www-data -c 'php artisan migrate --force' &&
                su -s /bin/sh www-data -c 'php artisan db:seed --force'
            "
        depends_on:
            mysql:
                condition: service_healthy
        volumes:
            - ./storage/app:/var/www/html/storage/app
            - ./storage/logs:/var/www/html/storage/logs
        restart: "no"
>>>>>>> a1e4f76a
    app:
        container_name: ${PROJECT_NAME}-app
        image: ${PROJECT_HAWKI_IMAGE}
        build:
            context: ..
            dockerfile: Dockerfile
            target: ${BUILD_TARGET:-app_prod}
            args:
                DOCKER_UID: ${DOCKER_UID:-33}
                DOCKER_GID: ${DOCKER_GID:-33}
        restart: ${RESTART_POLICY:-unless-stopped}
        profiles: ["dev", "staging", "prod"]
        volumes:
<<<<<<< HEAD
            # Dev: live code mount (for staging/prod, mount a tmpfs that gets overlayed)
            - type: ${CODE_MOUNT_TYPE:-bind}
              source: ${CODE_MOUNT:-.}
              target: /var/www/html
              read_only: ${CODE_MOUNT_READONLY:-false}
              bind:
                create_host_path: true
            # Environment file (for artisan commands)
            - ${ENV_PATH:-./env/.env}:/var/www/html/.env
            # Storage directory
            - ./storage/:/var/www/html/storage
            # Bootstrap cache (writable, separate from code)
            - bootstrap_cache:/var/www/html/bootstrap/cache
            # Config overrides
=======
            - ./storage/app:/var/www/html/storage/app
>>>>>>> a1e4f76a
            - ./config/model_providers.php:/var/www/html/config/model_providers.php:ro
            - ./config/model_lists:/var/www/html/config/model_lists:ro
        healthcheck:
            test: cgi-fcgi -bind -connect 127.0.0.1:9000 || exit 1
            interval: 10s
            timeout: 5s
            retries: 3
            start_period: 30s
        env_file:
            - ${ENV_PATH:-./env/.env}
        environment:
            REVERB_HOST: ${APP_URL}
        depends_on:
<<<<<<< HEAD
            mysql:
                condition: service_healthy
                
    # ====================================================
    # Queue Worker
    # ====================================================
=======
            migrator:
                condition: service_completed_successfully
>>>>>>> a1e4f76a
    queue:
        container_name: ${PROJECT_NAME}-queue
        image: ${PROJECT_HAWKI_IMAGE}
        restart: always
        profiles: ["dev", "staging", "prod"]
        volumes:
<<<<<<< HEAD
            - ${CODE_MOUNT:-/dev/null}:/var/www/html:${CODE_MOUNT_MODE:-ro}
            - ${ENV_PATH:-./env/.env}:/var/www/html/.env
            - ./storage/:/var/www/html/storage
            - ./config/model_providers.php:/var/www/html/config/model_providers.php:ro
=======
            - ./storage/app:/var/www/html/storage/app
            - ./config/model_providers.php:/var/www/html/config/model_providers.php:ro
            - ./config/model_lists:/var/www/html/config/model_lists:ro
>>>>>>> a1e4f76a
        env_file:
            - ${ENV_PATH:-./env/.env}
        environment:
            REVERB_HOST: reverb
        command: [ 'php', 'artisan', 'queue:work', '--queue=default,mails,message_broadcast', '--tries=3', '--timeout=90' ]
        depends_on:
<<<<<<< HEAD
            mysql:
                condition: service_healthy
                
    # ====================================================
    # Laravel Reverb (WebSocket Server)
    # ====================================================
=======
            migrator:
                condition: service_completed_successfully
>>>>>>> a1e4f76a
    reverb:
        container_name: ${PROJECT_NAME}-reverb
        image: ${PROJECT_HAWKI_IMAGE}
        restart: always
        profiles: ["dev", "staging", "prod"]
        volumes:
<<<<<<< HEAD
            - ${CODE_MOUNT:-/dev/null}:/var/www/html:${CODE_MOUNT_MODE:-ro}
            - ${ENV_PATH:-./env/.env}:/var/www/html/.env
            - ./storage/:/var/www/html/storage
            - ./config/model_providers.php:/var/www/html/config/model_providers.php:ro
=======
            - ./storage/app:/var/www/html/storage/app
            - ./config/model_providers.php:/var/www/html/config/model_providers.php:ro
            - ./config/model_lists:/var/www/html/config/model_lists:ro
>>>>>>> a1e4f76a
        env_file:
            - ${ENV_PATH:-./env/.env}
        command: [ 'php', 'artisan', 'reverb:start' ]
        depends_on:
<<<<<<< HEAD
            mysql:
                condition: service_healthy
                
    # ====================================================
    # Task Scheduler
    # ====================================================
=======
            migrator:
                condition: service_completed_successfully
>>>>>>> a1e4f76a
    scheduler:
        container_name: ${PROJECT_NAME}-scheduler
        image: ${PROJECT_HAWKI_IMAGE}
        restart: always
        profiles: ["dev", "staging", "prod"]
        volumes:
<<<<<<< HEAD
            - ${CODE_MOUNT:-/dev/null}:/var/www/html:${CODE_MOUNT_MODE:-ro}
            - ${ENV_PATH:-./env/.env}:/var/www/html/.env
            - ./storage/:/var/www/html/storage
            - ./config/model_providers.php:/var/www/html/config/model_providers.php:ro
=======
            - ./storage/app:/var/www/html/storage/app
            - ./config/model_providers.php:/var/www/html/config/model_providers.php:ro
            - ./config/model_lists:/var/www/html/config/model_lists:ro
>>>>>>> a1e4f76a
        env_file:
            - ${ENV_PATH:-./env/.env}
        command: [ 'php', 'artisan', 'schedule:work' ]
        depends_on:
<<<<<<< HEAD
            mysql:
                condition: service_healthy
                
    # ====================================================
    # File Converter Service
    # ====================================================
    file-converter:
        image: digitalenvironments/hawki-toolkit-file-converter:1.1.0
=======
            migrator:
                condition: service_completed_successfully
    file-converter:
        image: digitalenvironments/hawki-toolkit-file-converter:1.2.0
>>>>>>> a1e4f76a
        container_name: ${PROJECT_NAME}-file-converter
        platform: linux/amd64
        restart: always
        profiles: ["dev", "staging", "prod"]
        env_file:
            - ./.env
        environment:
            - F_API_KEY=${HAWKI_FILE_CONVERTER_API_KEY:-}
        healthcheck:
            test: [ "CMD", "curl", "-f", "http://localhost:8001/health" ]
            interval: 30s
            timeout: 10s
            retries: 3
            start_period: 40s
            
    # ====================================================
    # Redis Cache
    # ====================================================
    redis:
        container_name: ${PROJECT_NAME}-redis
        image: redis:8-bookworm
        restart: always
        profiles: ["dev", "staging", "prod"]
        env_file:
            - ./.env
        volumes:
            - redis_data:/root/redis
        environment:
            REDIS_PASSWORD: ${REDIS_PASSWORD:-password}
            REDIS_PORT: ${REDIS_PORT:-6379}
            REDIS_DATABASES: 16
            
    # ====================================================
    # MySQL Database
    # ====================================================
    mysql:
        container_name: ${PROJECT_NAME}-mysql
        image: mysql:8.0
        command:
            - --default-authentication-plugin=mysql_native_password
            - --max_connections=2000
        env_file:
            - ./.env
        environment:
            MYSQL_ROOT_PASSWORD: ${DB_PASSWORD:-password}
            MYSQL_DATABASE: ${DB_DATABASE:-hawki}
            MYSQL_USER: ${DB_USERNAME:-hawki}
            MYSQL_PASSWORD: ${DB_PASSWORD:-password}
        ulimits:
            nofile:
                soft: 65536
                hard: 65536
        restart: ${RESTART_POLICY:-unless-stopped}
        profiles: ["dev", "staging", "prod"]
        volumes:
            - mysql_data:/var/lib/mysql
        ports:
            - ${DOCKER_PROJECT_IP:-127.0.0.1}:${DB_EXTERNAL_PORT:-${DB_PORT:-3306}}:3306
        healthcheck:
            test: ["CMD", "mysqladmin", "ping", "-h", "localhost", "-u", "${DB_USERNAME:-hawki}", "-p${DB_PASSWORD:-secret}"]
            start_period: 10s
            timeout: 20s
            interval: 5s
            retries: 10
    
    # ====================================================
    # Adminer (Database Management - Dev Only)
    # ====================================================
    adminer:
        container_name: ${PROJECT_NAME}-adminer
        image: adminer:latest
        restart: no
        profiles: ["dev"]
        environment:
            ADMINER_DEFAULT_SERVER: mysql
        depends_on:
            mysql:
                condition: service_healthy
            
    # ====================================================
    # Nginx Web Server
    # ====================================================
    nginx:
        container_name: ${PROJECT_NAME}-nginx
<<<<<<< HEAD
        image: nginx:1.27-alpine
        profiles: ["dev", "staging", "prod"]
        volumes:
            - ./certs:/etc/nginx/certs
            - ./nginx/nginx.default.conf:/etc/nginx/nginx.conf:ro
            # Dev/Staging: live public directory
            - ${PUBLIC_MOUNT:-../public}:/var/www/html/public:ro
            - ./storage/app/public:/var/www/html/storage:ro
=======
        image: nginx:1.29-alpine
        volumes:
            - ./certs:/etc/nginx/certs
            - ./nginx.default.conf:/etc/nginx/nginx.conf:ro
            - ./storage/app/public:/var/www/html/storage
        volumes_from:
            - app # This will automatically mount /var/www/html/public, so we can serve the static assets
>>>>>>> a1e4f76a
        ports:
            - ${DOCKER_PROJECT_IP:-0.0.0.0}:80:80
            - ${DOCKER_PROJECT_IP:-0.0.0.0}:443:443
        depends_on:
            app:
                condition: service_healthy
        healthcheck:
            test: curl --fail http://localhost || exit 1
            interval: 10s
            timeout: 3s
            retries: 3
            start_period: 10s
            
# ====================================================
# Volumes
# ====================================================
volumes:
    mysql_data:
        driver: local
    redis_data:
        driver: local
    bootstrap_cache:
        driver: local<|MERGE_RESOLUTION|>--- conflicted
+++ resolved
@@ -1,25 +1,4 @@
-# =====================================================
-# HAWKI - Docker Compose Configuration
-# =====================================================
-# Single docker-compose.yml with profiles for dev/staging/prod
-#
-# Usage:
-#   Development:   COMPOSE_PROFILES=dev docker compose up -d
-#   Staging:       COMPOSE_PROFILES=staging docker compose up -d
-#   Production:    COMPOSE_PROFILES=prod docker compose up -d
-#
-# Or use the deploy scripts:
-#   ./deploy-dev.sh
-#   ./deploy-staging.sh
-#   ./deploy-prod.sh
-# =====================================================
-
 services:
-<<<<<<< HEAD
-    # ====================================================
-    # Application Container (PHP-FPM)
-    # ====================================================
-=======
     migrator:
         container_name: ${PROJECT_NAME}-migrator
         image: ${PROJECT_HAWKI_IMAGE}
@@ -38,40 +17,15 @@
             - ./storage/app:/var/www/html/storage/app
             - ./storage/logs:/var/www/html/storage/logs
         restart: "no"
->>>>>>> a1e4f76a
     app:
         container_name: ${PROJECT_NAME}-app
         image: ${PROJECT_HAWKI_IMAGE}
-        build:
-            context: ..
-            dockerfile: Dockerfile
-            target: ${BUILD_TARGET:-app_prod}
-            args:
-                DOCKER_UID: ${DOCKER_UID:-33}
-                DOCKER_GID: ${DOCKER_GID:-33}
-        restart: ${RESTART_POLICY:-unless-stopped}
-        profiles: ["dev", "staging", "prod"]
+        restart: no
         volumes:
-<<<<<<< HEAD
-            # Dev: live code mount (for staging/prod, mount a tmpfs that gets overlayed)
-            - type: ${CODE_MOUNT_TYPE:-bind}
-              source: ${CODE_MOUNT:-.}
-              target: /var/www/html
-              read_only: ${CODE_MOUNT_READONLY:-false}
-              bind:
-                create_host_path: true
-            # Environment file (for artisan commands)
-            - ${ENV_PATH:-./env/.env}:/var/www/html/.env
-            # Storage directory
-            - ./storage/:/var/www/html/storage
-            # Bootstrap cache (writable, separate from code)
-            - bootstrap_cache:/var/www/html/bootstrap/cache
-            # Config overrides
-=======
             - ./storage/app:/var/www/html/storage/app
->>>>>>> a1e4f76a
             - ./config/model_providers.php:/var/www/html/config/model_providers.php:ro
             - ./config/model_lists:/var/www/html/config/model_lists:ro
+            - /var/www/html/public
         healthcheck:
             test: cgi-fcgi -bind -connect 127.0.0.1:9000 || exit 1
             interval: 10s
@@ -79,126 +33,60 @@
             retries: 3
             start_period: 30s
         env_file:
-            - ${ENV_PATH:-./env/.env}
+            - .env
         environment:
-            REVERB_HOST: ${APP_URL}
+            REVERB_HOST: $APP_URL
         depends_on:
-<<<<<<< HEAD
-            mysql:
-                condition: service_healthy
-                
-    # ====================================================
-    # Queue Worker
-    # ====================================================
-=======
             migrator:
                 condition: service_completed_successfully
->>>>>>> a1e4f76a
     queue:
         container_name: ${PROJECT_NAME}-queue
         image: ${PROJECT_HAWKI_IMAGE}
         restart: always
-        profiles: ["dev", "staging", "prod"]
         volumes:
-<<<<<<< HEAD
-            - ${CODE_MOUNT:-/dev/null}:/var/www/html:${CODE_MOUNT_MODE:-ro}
-            - ${ENV_PATH:-./env/.env}:/var/www/html/.env
-            - ./storage/:/var/www/html/storage
-            - ./config/model_providers.php:/var/www/html/config/model_providers.php:ro
-=======
             - ./storage/app:/var/www/html/storage/app
             - ./config/model_providers.php:/var/www/html/config/model_providers.php:ro
             - ./config/model_lists:/var/www/html/config/model_lists:ro
->>>>>>> a1e4f76a
         env_file:
-            - ${ENV_PATH:-./env/.env}
+            - .env
         environment:
             REVERB_HOST: reverb
-        command: [ 'php', 'artisan', 'queue:work', '--queue=default,mails,message_broadcast', '--tries=3', '--timeout=90' ]
+        command: [ 'php artisan queue:work --queue=default,mails,message_broadcast --tries=3 --timeout=90' ]
         depends_on:
-<<<<<<< HEAD
-            mysql:
-                condition: service_healthy
-                
-    # ====================================================
-    # Laravel Reverb (WebSocket Server)
-    # ====================================================
-=======
             migrator:
                 condition: service_completed_successfully
->>>>>>> a1e4f76a
     reverb:
         container_name: ${PROJECT_NAME}-reverb
         image: ${PROJECT_HAWKI_IMAGE}
         restart: always
-        profiles: ["dev", "staging", "prod"]
         volumes:
-<<<<<<< HEAD
-            - ${CODE_MOUNT:-/dev/null}:/var/www/html:${CODE_MOUNT_MODE:-ro}
-            - ${ENV_PATH:-./env/.env}:/var/www/html/.env
-            - ./storage/:/var/www/html/storage
-            - ./config/model_providers.php:/var/www/html/config/model_providers.php:ro
-=======
             - ./storage/app:/var/www/html/storage/app
             - ./config/model_providers.php:/var/www/html/config/model_providers.php:ro
             - ./config/model_lists:/var/www/html/config/model_lists:ro
->>>>>>> a1e4f76a
         env_file:
-            - ${ENV_PATH:-./env/.env}
-        command: [ 'php', 'artisan', 'reverb:start' ]
+            - .env
+        command: [ 'php artisan reverb:start' ]
         depends_on:
-<<<<<<< HEAD
-            mysql:
-                condition: service_healthy
-                
-    # ====================================================
-    # Task Scheduler
-    # ====================================================
-=======
             migrator:
                 condition: service_completed_successfully
->>>>>>> a1e4f76a
     scheduler:
         container_name: ${PROJECT_NAME}-scheduler
         image: ${PROJECT_HAWKI_IMAGE}
         restart: always
-        profiles: ["dev", "staging", "prod"]
         volumes:
-<<<<<<< HEAD
-            - ${CODE_MOUNT:-/dev/null}:/var/www/html:${CODE_MOUNT_MODE:-ro}
-            - ${ENV_PATH:-./env/.env}:/var/www/html/.env
-            - ./storage/:/var/www/html/storage
-            - ./config/model_providers.php:/var/www/html/config/model_providers.php:ro
-=======
             - ./storage/app:/var/www/html/storage/app
             - ./config/model_providers.php:/var/www/html/config/model_providers.php:ro
             - ./config/model_lists:/var/www/html/config/model_lists:ro
->>>>>>> a1e4f76a
         env_file:
-            - ${ENV_PATH:-./env/.env}
-        command: [ 'php', 'artisan', 'schedule:work' ]
+            - .env
+        command: [ 'php artisan schedule:work' ]
         depends_on:
-<<<<<<< HEAD
-            mysql:
-                condition: service_healthy
-                
-    # ====================================================
-    # File Converter Service
-    # ====================================================
-    file-converter:
-        image: digitalenvironments/hawki-toolkit-file-converter:1.1.0
-=======
             migrator:
                 condition: service_completed_successfully
     file-converter:
         image: digitalenvironments/hawki-toolkit-file-converter:1.2.0
->>>>>>> a1e4f76a
         container_name: ${PROJECT_NAME}-file-converter
-        platform: linux/amd64
         restart: always
-        profiles: ["dev", "staging", "prod"]
-        env_file:
-            - ./.env
         environment:
             - F_API_KEY=${HAWKI_FILE_CONVERTER_API_KEY:-}
         healthcheck:
@@ -207,86 +95,44 @@
             timeout: 10s
             retries: 3
             start_period: 40s
-            
-    # ====================================================
-    # Redis Cache
-    # ====================================================
     redis:
         container_name: ${PROJECT_NAME}-redis
         image: redis:8-bookworm
         restart: always
-        profiles: ["dev", "staging", "prod"]
-        env_file:
-            - ./.env
         volumes:
             - redis_data:/root/redis
         environment:
-            REDIS_PASSWORD: ${REDIS_PASSWORD:-password}
-            REDIS_PORT: ${REDIS_PORT:-6379}
+            REDIS_PASSWORD: $REDIS_PASSWORD
+            REDIS_PORT: $REDIS_PORT
             REDIS_DATABASES: 16
-            
-    # ====================================================
-    # MySQL Database
-    # ====================================================
     mysql:
         container_name: ${PROJECT_NAME}-mysql
         image: mysql:8.0
         command:
             - --default-authentication-plugin=mysql_native_password
             - --max_connections=2000
-        env_file:
-            - ./.env
         environment:
-            MYSQL_ROOT_PASSWORD: ${DB_PASSWORD:-password}
-            MYSQL_DATABASE: ${DB_DATABASE:-hawki}
-            MYSQL_USER: ${DB_USERNAME:-hawki}
-            MYSQL_PASSWORD: ${DB_PASSWORD:-password}
+            MYSQL_RANDOM_ROOT_PASSWORD: '1'
+            MYSQL_DATABASE: $DB_DATABASE
+            MYSQL_USER: $DB_USERNAME
+            MYSQL_PASSWORD: $DB_PASSWORD
         ulimits:
             nofile:
                 soft: 65536
                 hard: 65536
-        restart: ${RESTART_POLICY:-unless-stopped}
-        profiles: ["dev", "staging", "prod"]
+        restart: no
         volumes:
             - mysql_data:/var/lib/mysql
         ports:
-            - ${DOCKER_PROJECT_IP:-127.0.0.1}:${DB_EXTERNAL_PORT:-${DB_PORT:-3306}}:3306
+            - ${DOCKER_PROJECT_IP:-127.0.0.1}:${DB_PORT:-3306}:3306
         healthcheck:
-            test: ["CMD", "mysqladmin", "ping", "-h", "localhost", "-u", "${DB_USERNAME:-hawki}", "-p${DB_PASSWORD:-secret}"]
-            start_period: 10s
+            test: [ "CMD", "mysqladmin" ,"ping", "-h", "localhost" ]
+            start_period: 2s
             timeout: 20s
             interval: 5s
             retries: 10
-    
-    # ====================================================
-    # Adminer (Database Management - Dev Only)
-    # ====================================================
-    adminer:
-        container_name: ${PROJECT_NAME}-adminer
-        image: adminer:latest
-        restart: no
-        profiles: ["dev"]
-        environment:
-            ADMINER_DEFAULT_SERVER: mysql
-        depends_on:
-            mysql:
-                condition: service_healthy
-            
-    # ====================================================
-    # Nginx Web Server
-    # ====================================================
     nginx:
         container_name: ${PROJECT_NAME}-nginx
-<<<<<<< HEAD
-        image: nginx:1.27-alpine
-        profiles: ["dev", "staging", "prod"]
-        volumes:
-            - ./certs:/etc/nginx/certs
-            - ./nginx/nginx.default.conf:/etc/nginx/nginx.conf:ro
-            # Dev/Staging: live public directory
-            - ${PUBLIC_MOUNT:-../public}:/var/www/html/public:ro
-            - ./storage/app/public:/var/www/html/storage:ro
-=======
         image: nginx:1.29-alpine
         volumes:
             - ./certs:/etc/nginx/certs
@@ -294,10 +140,9 @@
             - ./storage/app/public:/var/www/html/storage
         volumes_from:
             - app # This will automatically mount /var/www/html/public, so we can serve the static assets
->>>>>>> a1e4f76a
         ports:
-            - ${DOCKER_PROJECT_IP:-0.0.0.0}:80:80
-            - ${DOCKER_PROJECT_IP:-0.0.0.0}:443:443
+            - ${DOCKER_PROJECT_IP:-127.0.0.1}:80:80
+            - ${DOCKER_PROJECT_IP:-127.0.0.1}:443:443
         depends_on:
             app:
                 condition: service_healthy
@@ -307,14 +152,9 @@
             timeout: 3s
             retries: 3
             start_period: 10s
-            
-# ====================================================
-# Volumes
-# ====================================================
 volumes:
+    php_socket: { }
     mysql_data:
         driver: local
     redis_data:
-        driver: local
-    bootstrap_cache:
         driver: local