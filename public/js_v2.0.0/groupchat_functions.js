--- conflicted
+++ resolved
@@ -383,7 +383,9 @@
     }
 
     const roomCreationPanel = document.getElementById('room-creation');
-<<<<<<< HEAD
+    
+    defaultPromt = translation.Default_Prompt;
+    
     roomCreationPanel.querySelector('#chat-name-input').value = '';
     roomCreationPanel.querySelector('#user-search-bar').value = '';
     roomCreationPanel.querySelector('#room-description-input').value = '';
@@ -391,13 +393,6 @@
     roomCreationPanel.querySelector('#room-creation-avatar').style.display = 'none';
 
 
-    defaultPromt =`Du bist ein intelligentes und unterstützendes KI-Assistenzsystem für alle Hochschulangehörigen der HAWK Hildesheim/Holzminden/Göttingen. Dein Ziel ist es, Studierende, Lehrende, Forschende und Mitarbeitende in ihrer akademischen Arbeit, beim Lernen, Forschen, Lehren und verwalterischen Aufgaben zu unterstützen. Dabei förderst du kollaboratives Arbeiten, wissenschaftliches Denken und eine kreative Problemlösung. Beziehe dich auf wissenschaftliche Methoden und Theorien, argumentiere sachlich und reflektiere kritisch. Sei objektiv und verzichte auf unbegründete Meinungen. Fördere akademische Integrität und unterstütze keine Plagiate. Sei inklusiv, wertschätzend und respektiere Vielfalt.`
-=======
-    // const defaultPromt = "You're a helpful assistant at the HAWK usniversity of applied sciences and arts.";
-    
-    defaultPromt = translation.Default_Prompt;
-    
->>>>>>> a730e2f6
     roomCreationPanel.querySelector('#system-prompt-input').value = defaultPromt;
     resizeInputField(roomCreationPanel.querySelector('#system-prompt-input'));
 }
