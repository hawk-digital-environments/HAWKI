let previousSlide;
let currentSlideIndex;

function switchSlide(targetIndex) {
    const target = document.querySelector(`.slide[data-index="${targetIndex}"]`);

    if (previousSlide) {
        previousSlide.style.opacity = "0";
    }

    setTimeout(() => {
        if (previousSlide) {
            previousSlide.style.display = "none";
        }

        target.style.display = "flex";
        const backBtn = document.querySelector('.slide-back-btn');

        if(targetIndex > 1){
            backBtn.style.display = "flex";
            setTimeout(() => {
                backBtn.style.opacity = "1";
            }, 20);
        }
        else{
            backBtn.style.opacity = "0";
            setTimeout( () => {
                backBtn.style.display = "none";
            }, 500)
        }

        // Add a small delay before changing the opacity to ensure the display change has been processed
        setTimeout(() => {
            target.style.opacity = "1";
        }, 300);

        previousSlide = target;
        currentSlideIndex = targetIndex;
    }, 300);
}

function switchBackSlide(){
    const targetIndex = currentSlideIndex - 1;
    switchSlide(targetIndex);
}

function modalClick(btn){
    switchSlide(4);
}


let backupHash = '';
async function checkPasskey(){

    const msg = document.querySelector('#alert-message');
    const enteredPasskey = String(document.getElementById('passkey-input').dataset.realValue);

    // if passkey field is left empty.
    if(enteredPasskey === ''){
        msg.innerText = translation.HS_EnterPasskeyMsg
        return;
    }

    const repeatWrapper = document.getElementById('passkey-repeat');

    //Show Repeat Passkey
    if(repeatWrapper.style.display === 'none'){
        repeatWrapper.style.display = 'flex';
        repeatWrapper.querySelector('input').focus();
        return;
    }
    const repeatField = repeatWrapper.querySelector('.passkey-input')
    const repeatedKey = String(repeatField.dataset.realValue);


    //if repeat passkey is empty
    if(repeatedKey === ''){
        msg.innerText = translation.HS_RepeatPassKey
        return;
    }

    //if the inputs are not the same.
    if(enteredPasskey != repeatedKey){
        msg.innerText = translation.HS_DifferentEntries
        return;
    }

    let serverVerified = false;

    try {
        serverVerified = await validatePasskeyByServer(enteredPasskey);
    } catch (error) {
        console.error('Error verifying passkey with server:', error);
        msg.innerText = "Error verifying passkey with server"
        return;
    }

    if(!serverVerified){
        msg.innerText = "PassKey could not be verified by the server"
        return;
    }

    // create backup hash
    backupHash = generatePasskeyBackupHash();

    document.querySelector('#backup-hash').innerText = backupHash;
    // derive key from backup hash
    const passkeyBackupSalt = await fetchServerSalt('BACKUP_SALT');
    const derivedKey = await deriveKey(backupHash, `${userInfo.username}_backup`, passkeyBackupSalt);
    //encrypt Passkey as plaintext
    const cryptoPasskey = await encryptWithSymKey(derivedKey, enteredPasskey, false);
    // upload backup to the server.
    dataToSend = {
        'username': userInfo.username,
        'cipherText': cryptoPasskey.ciphertext,
        'tag': cryptoPasskey.tag,
        'iv': cryptoPasskey.iv,
    }

    try {
        const csrfToken = document.querySelector('meta[name="csrf-token"]').getAttribute('content');
        // Send the registration data to the server
        const response = await fetch('/req/profile/backupPassKey', {
            method: 'POST',
            headers: {
                'Content-Type': 'application/json',
                "X-CSRF-TOKEN": csrfToken,
                'Accept': 'application/json',
            },
            body: JSON.stringify(dataToSend)
        });

        // Handle the server response
        if (!response.ok) {
            const errorData = await response.json();
            console.error('Server Error:', errorData.error);
            throw new Error(`Server Error: ${errorData.error}`);
        }

        const data = await response.json();
        if (data.success) {
            // console.log(data.message)
        }

    } catch (error) {
        console.error('Error Creating Passkey Backup:', error);
        throw error;
    }
    // save passkey to localstorage.
    await setPassKey(enteredPasskey);

    // show backup hash
    switchSlide(6);
}


async function validatePasskeyByServer(enteredKey){

    try {
        const csrfToken = document.querySelector('meta[name="csrf-token"]').getAttribute('content');
        // Send the registration data to the server
        const response = await fetch('/req/profile/validatePasskey', {
            method: 'POST',
            headers: {
                'Content-Type': 'application/json',
                "X-CSRF-TOKEN": csrfToken,
                'Accept': 'application/json',
            },
            body: JSON.stringify({passkey: enteredKey})
        });

        // Handle the server response
        if (!response.ok) {
            const errorData = await response.json();
            console.error('Server Error:', errorData.error);
            throw new Error(`Server Error: ${errorData.error}`);
        }

        const data = await response.json();
        if (data.success) {
            return {
                success: true,
                message: data.message
            };
        }
        else{
            return {
                success: false,
                message: data.message
            };
        }

    } catch (error) {
        console.error('Error Creating Passkey Backup:', error);
        throw error;
    }

}



function downloadTextFile() {

    if(backupHash === ''){
        return;
    }
    // Create a Blob from the text content
    const blob = new Blob([backupHash], { type: 'text/plain' });

    // Create a link element
    const link = document.createElement('a');

    // Create a URL for the Blob and set it as the href attribute
    link.href = URL.createObjectURL(blob);
    link.download = `${userInfo.username}_Key.txt`; // Set the download attribute with the filename

    // Append the link to the document body (won't be visible to the user)
    document.body.appendChild(link);

    // Programmatically click the link to trigger the download
    link.click();

    // Clean up by removing the link and revoking the object URL
    document.body.removeChild(link);
    URL.revokeObjectURL(link.href);
}


async function initializeRegistration(){
    cleanupUserData(()=>{
        // console.log('cleaned Up previous user data.');
    });
}

async function onBackupCodeComplete(){
    // const confirmed = await openModal(ModalType.WARNING,
    //     'Speichere diese Datei an einem sicheren Ort. Damit können wir im Notfall deine Chats wieder herstellen.')
    // if (!confirmed) {
    //     return;
    // }
    completeRegistration();
}

async function completeRegistration() {

    setOverlay(true, true);

    try {
        const csrfToken = document.querySelector('meta[name="csrf-token"]').getAttribute('content');

        // Send the registration data to the server
        const response = await fetch('/req/complete_registration', {
            method: 'POST',
            headers: {
                'Content-Type': 'application/json',
                "X-CSRF-TOKEN": csrfToken,
                'Accept': 'application/json',
            },
            body: JSON.stringify({})
        });

        // Handle the server response
        if (!response.ok) {
            const errorData = await response.json();
            console.error('Server Error:', errorData.error);
            throw new Error(`Server Error: ${errorData.error}`);
        }

        const data = await response.json();
        if (data.success) {
            userInfo = data.userData;
            await initializeNewKeychain();
            window.location.href = data.redirectUri;
        }

    } catch (error) {
        console.error('Error completing registration:', error);
        throw error;
    }
}






async function verifyEnteredPassKey(provider){

    const slide = provider.closest(".slide");
    const inputField = slide.querySelector("#passkey-input");
    const enteredKey = String(inputField.dataset.realValue.trim());
    const errorMessage = slide.querySelector("#alert-message");

    if (!enteredKey) {
        errorMessage.innerText = 'Please enter your passkey!';
        return;
    }

    isVerified = await verifyPasskey(enteredKey);

    if(isVerified){
        await setPassKey(enteredKey);
        window.location.href = '/chat';
    }
    else{
        errorMessage.innerText = "Failed to verify passkey. Please try again.";
        setTimeout(() => {
            errorMessage.innerText = "";
        }, 10000);
    }

}

async function verifyPasskey(passkey) {
    return canPasskeyDecryptKeychain(passkey);
}


function uploadTextFile() {
    // Create a file input element
    const input = document.createElement('input');
    input.type = 'file';
    input.accept = '.txt'; // Accept only text files
    const msg = document.querySelector('#backup-alert-message');

    // Set up an event listener to handle the file once the user selects it
    input.addEventListener('change', function(event) {
        const file = event.target.files[0]; // Get the first selected file
        if (file) {
            const reader = new FileReader();
            // Once the file is read, invoke the callback with the file content
            reader.onload = function(e) {
                const content = e.target.result;
                if (isValidBackupKeyFormat(content.trim())) {
                    document.querySelector('#backup-hash-input').value = content;
                } else {
                    msg.innerText = 'The file content does not match the required format.';
                }
            };
            // Read the file as text
            reader.readAsText(file);
        }
    });

    // Trigger the file input dialog
    input.click();
}
function isValidBackupKeyFormat(content) {
    // Define a regular expression to match the format xxxx-xxxx-xxxx-xxxx
    const pattern = /^[a-fA-F0-9]{4}-[a-fA-F0-9]{4}-[a-fA-F0-9]{4}-[a-fA-F0-9]{4}$/;
    return pattern.test(content);
}

async function extractPasskey(){
    const msg = document.querySelector('#backup-alert-message');
    const backupHash = document.querySelector('#backup-hash-input').value;
    if(!backupHash){
        msg.innerText = 'Enter backupHash or upload your backup file.';
        return;
    }
    if(!isValidBackupKeyFormat){
        msg.innerText = 'Backup key is not valid!';
        return;
    }

    // Get passkey backup from server.
    const passkeyBackup = await requestPasskeyBackup();
    if(!passkeyBackup){
        return;
    }

    // derive Key from entered backupkey
    const passkeyBackupSalt = await fetchServerSalt('BACKUP_SALT');
    const derivedKey = await deriveKey(backupHash, `${userInfo.username}_backup`, passkeyBackupSalt);
    // console.log(derivedKey);
    try{
        //encrypt Passkey as plaintext
        const passkey = await decryptWithSymKey(derivedKey,
                                                passkeyBackup.ciphertext,
                                                passkeyBackup.iv,
                                                passkeyBackup.tag,
                                                false);

<<<<<<< HEAD
        if (await verifyPasskey(passkey)) {
            await setPassKey(passkey);
            switchSlide(3);
=======
        if(verifyPasskey(passkey)){
            setPassKey(passkey);
            switchSlide(4);
>>>>>>> 8916ba78
            document.querySelector('#passkey-field').innerText = passkey;
            setTimeout(()=>{
                document.querySelector('.slide-back-btn').remove();
            }, 300)

        }
        else{
            msg.innerText = "Failed to verify passkey";
        }
    }
    catch (error) {
        msg.innerText = 'Error decrypting passkey with backup code.';
        throw error;
    }

}


async function requestPasskeyBackup(){
        // Request passkey backup from server.
        try {
            const csrfToken = document.querySelector('meta[name="csrf-token"]').getAttribute('content');
            // Send the registration data to the server
            const response = await fetch('/req/profile/requestPasskeyBackup', {
                method: 'GET',
                headers: {
                    'Content-Type': 'application/json',
                    "X-CSRF-TOKEN": csrfToken,
                    'Accept': 'application/json',
                },
            });

            // Handle the server response
            if (!response.ok) {
                const errorData = await response.json();
                console.error('Server Error:', errorData.error);
                throw new Error(`Server Error: ${errorData.error}`);
            }

            const data = await response.json();
            if (data.success) {
                const passKeyJson = data.passkeyBackup;
                return passKeyJson;
            }

        } catch (error) {
            console.error('Error downloading passkey backup:', error);
            throw error;
        }
}

async function redirectToChat(){
    window.location.href = '/chat';
}


async function requestProfileReset(){
    try {
        const csrfToken = document.querySelector('meta[name="csrf-token"]').getAttribute('content');
        // Send the registration data to the server
        const response = await fetch('/req/profile/reset', {
            method: 'POST',
            headers: {
                'Content-Type': 'application/json',
                "X-CSRF-TOKEN": csrfToken,
                'Accept': 'application/json',
            },
        });

        // Handle the server response
        if (!response.ok) {
            const errorData = await response.json();
            console.error('Server Error:', errorData.error);
            throw new Error(`Server Error: ${errorData.error}`);
        }

        const data = await response.json();
        if (data.success) {
            window.location.href = data.redirectUri;
        }

    } catch (error) {
        console.error('Error reseting profile:', error);
        throw error;
    }
}<|MERGE_RESOLUTION|>--- conflicted
+++ resolved
@@ -381,15 +381,9 @@
                                                 passkeyBackup.tag,
                                                 false);
 
-<<<<<<< HEAD
-        if (await verifyPasskey(passkey)) {
+        if(await verifyPasskey(passkey)){
             await setPassKey(passkey);
-            switchSlide(3);
-=======
-        if(verifyPasskey(passkey)){
-            setPassKey(passkey);
             switchSlide(4);
->>>>>>> 8916ba78
             document.querySelector('#passkey-field').innerText = passkey;
             setTimeout(()=>{
                 document.querySelector('.slide-back-btn').remove();
