--- conflicted
+++ resolved
@@ -307,11 +307,7 @@
         return new Promise((resolve, reject) => {
             const onData = (data, done) => {
                 if (done) {
-<<<<<<< HEAD
-                    resolve(deconstContent(data.content.text).messageText);
-=======
                     resolve(deconstContent(JSON.parse(data.content).text).messageText);
->>>>>>> 6bd63381
                 }
             };
             processResponse(response, onData);
