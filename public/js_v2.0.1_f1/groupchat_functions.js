--- conflicted
+++ resolved
@@ -148,14 +148,8 @@
                     const messageData = await requestMessageContent(receivedPacket.data.message_id,
                                                                     receivedPacket.data.slug);
                     if(activeRoom && activeRoom.slug === roomSlug){
-<<<<<<< HEAD
-
-                        if(data.messageData.message_role !== 'assistant'){
-                            handleUserMessages(data.messageData, roomSlug)
-=======
                         if(messageData.message_role !== 'assistant'){
                             handleUserMessages(messageData, roomSlug)
->>>>>>> 123f1335
                         }else{
                             handleAIMessage(messageData, roomSlug)
                         }
