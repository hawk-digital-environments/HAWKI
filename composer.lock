--- conflicted
+++ resolved
@@ -4,11 +4,7 @@
         "Read more about it at https://getcomposer.org/doc/01-basic-usage.md#installing-dependencies",
         "This file is @generated automatically"
     ],
-<<<<<<< HEAD
-    "content-hash": "044e8e31e6dd78a818409384a02b7729",
-=======
     "content-hash": "0bdf830681687386f09c5ae771fd8afb",
->>>>>>> a1e4f76a
     "packages": [
         {
             "name": "aws/aws-crt-php",
@@ -66,18 +62,6 @@
         },
         {
             "name": "aws/aws-sdk-php",
-<<<<<<< HEAD
-            "version": "3.356.16",
-            "source": {
-                "type": "git",
-                "url": "https://github.com/aws/aws-sdk-php.git",
-                "reference": "1b7a3277801e5179a4ee931397c69f30d29001c2"
-            },
-            "dist": {
-                "type": "zip",
-                "url": "https://api.github.com/repos/aws/aws-sdk-php/zipball/1b7a3277801e5179a4ee931397c69f30d29001c2",
-                "reference": "1b7a3277801e5179a4ee931397c69f30d29001c2",
-=======
             "version": "3.357.2",
             "source": {
                 "type": "git",
@@ -88,7 +72,6 @@
                 "type": "zip",
                 "url": "https://api.github.com/repos/aws/aws-sdk-php/zipball/7020346835259ad07ce320b04bea912055d4a5bc",
                 "reference": "7020346835259ad07ce320b04bea912055d4a5bc",
->>>>>>> a1e4f76a
                 "shasum": ""
             },
             "require": {
@@ -170,15 +153,9 @@
             "support": {
                 "forum": "https://github.com/aws/aws-sdk-php/discussions",
                 "issues": "https://github.com/aws/aws-sdk-php/issues",
-<<<<<<< HEAD
-                "source": "https://github.com/aws/aws-sdk-php/tree/3.356.16"
-            },
-            "time": "2025-09-11T18:06:11+00:00"
-=======
                 "source": "https://github.com/aws/aws-sdk-php/tree/3.357.2"
             },
             "time": "2025-10-24T19:16:19+00:00"
->>>>>>> a1e4f76a
         },
         {
             "name": "blade-ui-kit/blade-icons",
@@ -521,83 +498,6 @@
             "time": "2025-01-03T16:18:33+00:00"
         },
         {
-            "name": "composer/semver",
-            "version": "3.4.4",
-            "source": {
-                "type": "git",
-                "url": "https://github.com/composer/semver.git",
-                "reference": "198166618906cb2de69b95d7d47e5fa8aa1b2b95"
-            },
-            "dist": {
-                "type": "zip",
-                "url": "https://api.github.com/repos/composer/semver/zipball/198166618906cb2de69b95d7d47e5fa8aa1b2b95",
-                "reference": "198166618906cb2de69b95d7d47e5fa8aa1b2b95",
-                "shasum": ""
-            },
-            "require": {
-                "php": "^5.3.2 || ^7.0 || ^8.0"
-            },
-            "require-dev": {
-                "phpstan/phpstan": "^1.11",
-                "symfony/phpunit-bridge": "^3 || ^7"
-            },
-            "type": "library",
-            "extra": {
-                "branch-alias": {
-                    "dev-main": "3.x-dev"
-                }
-            },
-            "autoload": {
-                "psr-4": {
-                    "Composer\\Semver\\": "src"
-                }
-            },
-            "notification-url": "https://packagist.org/downloads/",
-            "license": [
-                "MIT"
-            ],
-            "authors": [
-                {
-                    "name": "Nils Adermann",
-                    "email": "naderman@naderman.de",
-                    "homepage": "http://www.naderman.de"
-                },
-                {
-                    "name": "Jordi Boggiano",
-                    "email": "j.boggiano@seld.be",
-                    "homepage": "http://seld.be"
-                },
-                {
-                    "name": "Rob Bast",
-                    "email": "rob.bast@gmail.com",
-                    "homepage": "http://robbast.nl"
-                }
-            ],
-            "description": "Semver library that offers utilities, version constraint parsing and validation.",
-            "keywords": [
-                "semantic",
-                "semver",
-                "validation",
-                "versioning"
-            ],
-            "support": {
-                "irc": "ircs://irc.libera.chat:6697/composer",
-                "issues": "https://github.com/composer/semver/issues",
-                "source": "https://github.com/composer/semver/tree/3.4.4"
-            },
-            "funding": [
-                {
-                    "url": "https://packagist.com",
-                    "type": "custom"
-                },
-                {
-                    "url": "https://github.com/composer",
-                    "type": "github"
-                }
-            ],
-            "time": "2025-08-20T19:15:30+00:00"
-        },
-        {
             "name": "dflydev/dot-access-data",
             "version": "v3.0.3",
             "source": {
@@ -1647,18 +1547,6 @@
         },
         {
             "name": "laravel/framework",
-<<<<<<< HEAD
-            "version": "v12.28.1",
-            "source": {
-                "type": "git",
-                "url": "https://github.com/laravel/framework.git",
-                "reference": "868c1f2d3dba4df6d21e3a8d818479f094cfd942"
-            },
-            "dist": {
-                "type": "zip",
-                "url": "https://api.github.com/repos/laravel/framework/zipball/868c1f2d3dba4df6d21e3a8d818479f094cfd942",
-                "reference": "868c1f2d3dba4df6d21e3a8d818479f094cfd942",
-=======
             "version": "v12.35.1",
             "source": {
                 "type": "git",
@@ -1669,7 +1557,6 @@
                 "type": "zip",
                 "url": "https://api.github.com/repos/laravel/framework/zipball/d6d6e3cb68238e2fb25b440f222442adef5a8a15",
                 "reference": "d6d6e3cb68238e2fb25b440f222442adef5a8a15",
->>>>>>> a1e4f76a
                 "shasum": ""
             },
             "require": {
@@ -1781,11 +1668,7 @@
                 "league/flysystem-sftp-v3": "^3.25.1",
                 "mockery/mockery": "^1.6.10",
                 "opis/json-schema": "^2.4.1",
-<<<<<<< HEAD
-                "orchestra/testbench-core": "^10.6.5",
-=======
                 "orchestra/testbench-core": "^10.7.0",
->>>>>>> a1e4f76a
                 "pda/pheanstalk": "^5.0.6|^7.0.0",
                 "php-http/discovery": "^1.15",
                 "phpstan/phpstan": "^2.0",
@@ -1879,11 +1762,7 @@
                 "issues": "https://github.com/laravel/framework/issues",
                 "source": "https://github.com/laravel/framework"
             },
-<<<<<<< HEAD
-            "time": "2025-09-04T14:58:12+00:00"
-=======
             "time": "2025-10-23T15:25:03+00:00"
->>>>>>> a1e4f76a
         },
         {
             "name": "laravel/prompts",
@@ -2089,87 +1968,6 @@
                 "source": "https://github.com/laravel/sanctum"
             },
             "time": "2025-07-09T19:45:24+00:00"
-        },
-        {
-            "name": "laravel/scout",
-            "version": "v10.19.0",
-            "source": {
-                "type": "git",
-                "url": "https://github.com/laravel/scout.git",
-                "reference": "996b2a8b5ccc583e7df667c8aac924a46bc8bdd3"
-            },
-            "dist": {
-                "type": "zip",
-                "url": "https://api.github.com/repos/laravel/scout/zipball/996b2a8b5ccc583e7df667c8aac924a46bc8bdd3",
-                "reference": "996b2a8b5ccc583e7df667c8aac924a46bc8bdd3",
-                "shasum": ""
-            },
-            "require": {
-                "illuminate/bus": "^9.0|^10.0|^11.0|^12.0",
-                "illuminate/contracts": "^9.0|^10.0|^11.0|^12.0",
-                "illuminate/database": "^9.0|^10.0|^11.0|^12.0",
-                "illuminate/http": "^9.0|^10.0|^11.0|^12.0",
-                "illuminate/pagination": "^9.0|^10.0|^11.0|^12.0",
-                "illuminate/queue": "^9.0|^10.0|^11.0|^12.0",
-                "illuminate/support": "^9.0|^10.0|^11.0|^12.0",
-                "php": "^8.0",
-                "symfony/console": "^6.0|^7.0"
-            },
-            "conflict": {
-                "algolia/algoliasearch-client-php": "<3.2.0|>=5.0.0"
-            },
-            "require-dev": {
-                "algolia/algoliasearch-client-php": "^3.2|^4.0",
-                "meilisearch/meilisearch-php": "^1.0",
-                "mockery/mockery": "^1.0",
-                "orchestra/testbench": "^7.31|^8.11|^9.0|^10.0",
-                "php-http/guzzle7-adapter": "^1.0",
-                "phpstan/phpstan": "^1.10",
-                "phpunit/phpunit": "^9.3|^10.4|^11.5",
-                "typesense/typesense-php": "^4.9.3"
-            },
-            "suggest": {
-                "algolia/algoliasearch-client-php": "Required to use the Algolia engine (^3.2).",
-                "meilisearch/meilisearch-php": "Required to use the Meilisearch engine (^1.0).",
-                "typesense/typesense-php": "Required to use the Typesense engine (^4.9)."
-            },
-            "type": "library",
-            "extra": {
-                "laravel": {
-                    "providers": [
-                        "Laravel\\Scout\\ScoutServiceProvider"
-                    ]
-                },
-                "branch-alias": {
-                    "dev-master": "10.x-dev"
-                }
-            },
-            "autoload": {
-                "psr-4": {
-                    "Laravel\\Scout\\": "src/"
-                }
-            },
-            "notification-url": "https://packagist.org/downloads/",
-            "license": [
-                "MIT"
-            ],
-            "authors": [
-                {
-                    "name": "Taylor Otwell",
-                    "email": "taylor@laravel.com"
-                }
-            ],
-            "description": "Laravel Scout provides a driver based solution to searching your Eloquent models.",
-            "keywords": [
-                "algolia",
-                "laravel",
-                "search"
-            ],
-            "support": {
-                "issues": "https://github.com/laravel/scout/issues",
-                "source": "https://github.com/laravel/scout"
-            },
-            "time": "2025-08-26T14:24:24+00:00"
         },
         {
             "name": "laravel/serializable-closure",
@@ -3570,177 +3368,6 @@
                 }
             ],
             "time": "2025-10-18T11:10:27+00:00"
-        },
-        {
-            "name": "orchid/blade-icons",
-            "version": "4.3.0",
-            "source": {
-                "type": "git",
-                "url": "https://github.com/orchidsoftware/blade-icons.git",
-                "reference": "e06525bd52750e6ecdd27bd3160dcf86e8677153"
-            },
-            "dist": {
-                "type": "zip",
-                "url": "https://api.github.com/repos/orchidsoftware/blade-icons/zipball/e06525bd52750e6ecdd27bd3160dcf86e8677153",
-                "reference": "e06525bd52750e6ecdd27bd3160dcf86e8677153",
-                "shasum": ""
-            },
-            "require": {
-                "ext-dom": "*",
-                "laravel/framework": "^10.0|^11.0|^12.0"
-            },
-            "conflict": {
-                "laravel/framework": "<10.30"
-            },
-            "require-dev": {
-                "orchestra/testbench": "^8.0|^9.0|^10.0"
-            },
-            "type": "library",
-            "extra": {
-                "laravel": {
-                    "providers": [
-                        "Orchid\\Icons\\IconServiceProvider"
-                    ]
-                }
-            },
-            "autoload": {
-                "psr-4": {
-                    "Orchid\\Icons\\": "src/"
-                }
-            },
-            "notification-url": "https://packagist.org/downloads/",
-            "license": [
-                "MIT"
-            ],
-            "authors": [
-                {
-                    "name": "tabuna",
-                    "email": "bliz48rus@gmail.com"
-                }
-            ],
-            "description": "An easy way inline SVG images in your Blade templates.",
-            "support": {
-                "issues": "https://github.com/orchidsoftware/blade-icons/issues",
-                "source": "https://github.com/orchidsoftware/blade-icons/tree/4.3.0"
-            },
-            "funding": [
-                {
-                    "url": "https://github.com/orchidsoftware",
-                    "type": "github"
-                },
-                {
-                    "url": "https://opencollective.com/orchid",
-                    "type": "open_collective"
-                }
-            ],
-            "time": "2025-02-25T18:35:59+00:00"
-        },
-        {
-            "name": "orchid/platform",
-            "version": "14.52.4",
-            "source": {
-                "type": "git",
-                "url": "https://github.com/orchidsoftware/platform.git",
-                "reference": "baf1676778f45b9d2a245264ba3d2289fba452aa"
-            },
-            "dist": {
-                "type": "zip",
-                "url": "https://api.github.com/repos/orchidsoftware/platform/zipball/baf1676778f45b9d2a245264ba3d2289fba452aa",
-                "reference": "baf1676778f45b9d2a245264ba3d2289fba452aa",
-                "shasum": ""
-            },
-            "require": {
-                "composer-runtime-api": "^2.2",
-                "composer/semver": "^3.0",
-                "laravel/framework": "^10.0 || ^11.0 || ^12.0",
-                "laravel/scout": "^9.0 || ^10.0",
-                "orchid/blade-icons": "^4.0",
-                "tabuna/breadcrumbs": "^4.0",
-                "twbs/bootstrap-icons": "^1.10",
-                "watson/active": "^7.0"
-            },
-            "conflict": {
-                "laravel/framework": "<=10.48.25, <=11.34.0",
-                "nesbot/carbon": "<2.66.0",
-                "orchestra/testbench-core": "<8.23.9"
-            },
-            "require-dev": {
-                "fakerphp/faker": "^1.9.1",
-                "laravel/pint": "^1.14",
-                "orchestra/testbench": "^8.0 || ^9.0 || ^10.0",
-                "orchestra/testbench-core": "^8.0 || ^9.0 || ^10.0",
-                "orchestra/testbench-dusk": "^8.0 || ^9.0 || ^10.0",
-                "phpunit/phpunit": "^10.0 || ^11.0 || ^12.0"
-            },
-            "suggest": {
-                "orchid/crud": "Automated CRUD based on your files resources.",
-                "orchid/fortify": "Orchid template for Laravel Fortify."
-            },
-            "type": "library",
-            "extra": {
-                "laravel": {
-                    "aliases": {
-                        "Alert": "Orchid\\Support\\Facades\\Alert",
-                        "Dashboard": "Orchid\\Support\\Facades\\Dashboard"
-                    },
-                    "providers": [
-                        "Orchid\\Platform\\Providers\\FoundationServiceProvider"
-                    ]
-                }
-            },
-            "autoload": {
-                "files": [
-                    "src/Support/helpers.php"
-                ],
-                "psr-4": {
-                    "Orchid\\Alert\\": "src/Alert/",
-                    "Orchid\\Access\\": "src/Access/",
-                    "Orchid\\Screen\\": "src/Screen/",
-                    "Orchid\\Filters\\": "src/Filters/",
-                    "Orchid\\Metrics\\": "src/Metrics/",
-                    "Orchid\\Support\\": "src/Support/",
-                    "Orchid\\Platform\\": "src/Platform/",
-                    "Orchid\\Attachment\\": "src/Attachment/"
-                }
-            },
-            "notification-url": "https://packagist.org/downloads/",
-            "license": [
-                "MIT"
-            ],
-            "authors": [
-                {
-                    "name": "Alexandr Chernyaev",
-                    "email": "bliz48rus@gmail.com",
-                    "homepage": "https://tabuna.github.io",
-                    "role": "Developer"
-                }
-            ],
-            "description": "Platform for back-office applications, admin panel or CMS your Laravel app.",
-            "homepage": "https://orchid.software",
-            "keywords": [
-                "admin",
-                "cmf",
-                "cms",
-                "extranet",
-                "framework",
-                "laravel",
-                "orchid",
-                "platform",
-                "rad"
-            ],
-            "support": {
-                "docs": "https://orchid.software/en/docs",
-                "email": "bliz48rus@gmail.com",
-                "issues": "https://github.com/orchidsoftware/platform/issues",
-                "source": "https://github.com/orchidsoftware/platform"
-            },
-            "funding": [
-                {
-                    "url": "https://opencollective.com/orchid",
-                    "type": "opencollective"
-                }
-            ],
-            "time": "2025-08-13T08:21:33+00:00"
         },
         {
             "name": "paragonie/constant_time_encoding",
@@ -6363,18 +5990,6 @@
         },
         {
             "name": "symfony/console",
-<<<<<<< HEAD
-            "version": "v7.3.3",
-            "source": {
-                "type": "git",
-                "url": "https://github.com/symfony/console.git",
-                "reference": "cb0102a1c5ac3807cf3fdf8bea96007df7fdbea7"
-            },
-            "dist": {
-                "type": "zip",
-                "url": "https://api.github.com/repos/symfony/console/zipball/cb0102a1c5ac3807cf3fdf8bea96007df7fdbea7",
-                "reference": "cb0102a1c5ac3807cf3fdf8bea96007df7fdbea7",
-=======
             "version": "v7.3.4",
             "source": {
                 "type": "git",
@@ -6385,7 +6000,6 @@
                 "type": "zip",
                 "url": "https://api.github.com/repos/symfony/console/zipball/2b9c5fafbac0399a20a2e82429e2bd735dcfb7db",
                 "reference": "2b9c5fafbac0399a20a2e82429e2bd735dcfb7db",
->>>>>>> a1e4f76a
                 "shasum": ""
             },
             "require": {
@@ -6450,11 +6064,7 @@
                 "terminal"
             ],
             "support": {
-<<<<<<< HEAD
-                "source": "https://github.com/symfony/console/tree/v7.3.3"
-=======
                 "source": "https://github.com/symfony/console/tree/v7.3.4"
->>>>>>> a1e4f76a
             },
             "funding": [
                 {
@@ -6474,11 +6084,7 @@
                     "type": "tidelift"
                 }
             ],
-<<<<<<< HEAD
-            "time": "2025-08-25T06:35:40+00:00"
-=======
             "time": "2025-09-22T15:31:00+00:00"
->>>>>>> a1e4f76a
         },
         {
             "name": "symfony/css-selector",
@@ -6923,18 +6529,6 @@
         },
         {
             "name": "symfony/http-foundation",
-<<<<<<< HEAD
-            "version": "v7.3.3",
-            "source": {
-                "type": "git",
-                "url": "https://github.com/symfony/http-foundation.git",
-                "reference": "7475561ec27020196c49bb7c4f178d33d7d3dc00"
-            },
-            "dist": {
-                "type": "zip",
-                "url": "https://api.github.com/repos/symfony/http-foundation/zipball/7475561ec27020196c49bb7c4f178d33d7d3dc00",
-                "reference": "7475561ec27020196c49bb7c4f178d33d7d3dc00",
-=======
             "version": "v7.3.4",
             "source": {
                 "type": "git",
@@ -6945,7 +6539,6 @@
                 "type": "zip",
                 "url": "https://api.github.com/repos/symfony/http-foundation/zipball/c061c7c18918b1b64268771aad04b40be41dd2e6",
                 "reference": "c061c7c18918b1b64268771aad04b40be41dd2e6",
->>>>>>> a1e4f76a
                 "shasum": ""
             },
             "require": {
@@ -6995,11 +6588,7 @@
             "description": "Defines an object-oriented layer for the HTTP specification",
             "homepage": "https://symfony.com",
             "support": {
-<<<<<<< HEAD
-                "source": "https://github.com/symfony/http-foundation/tree/v7.3.3"
-=======
                 "source": "https://github.com/symfony/http-foundation/tree/v7.3.4"
->>>>>>> a1e4f76a
             },
             "funding": [
                 {
@@ -7019,22 +6608,6 @@
                     "type": "tidelift"
                 }
             ],
-<<<<<<< HEAD
-            "time": "2025-08-20T08:04:18+00:00"
-        },
-        {
-            "name": "symfony/http-kernel",
-            "version": "v7.3.3",
-            "source": {
-                "type": "git",
-                "url": "https://github.com/symfony/http-kernel.git",
-                "reference": "72c304de37e1a1cec6d5d12b81187ebd4850a17b"
-            },
-            "dist": {
-                "type": "zip",
-                "url": "https://api.github.com/repos/symfony/http-kernel/zipball/72c304de37e1a1cec6d5d12b81187ebd4850a17b",
-                "reference": "72c304de37e1a1cec6d5d12b81187ebd4850a17b",
-=======
             "time": "2025-09-16T08:38:17+00:00"
         },
         {
@@ -7049,7 +6622,6 @@
                 "type": "zip",
                 "url": "https://api.github.com/repos/symfony/http-kernel/zipball/b796dffea7821f035047235e076b60ca2446e3cf",
                 "reference": "b796dffea7821f035047235e076b60ca2446e3cf",
->>>>>>> a1e4f76a
                 "shasum": ""
             },
             "require": {
@@ -7134,11 +6706,7 @@
             "description": "Provides a structured process for converting a Request into a Response",
             "homepage": "https://symfony.com",
             "support": {
-<<<<<<< HEAD
-                "source": "https://github.com/symfony/http-kernel/tree/v7.3.3"
-=======
                 "source": "https://github.com/symfony/http-kernel/tree/v7.3.4"
->>>>>>> a1e4f76a
             },
             "funding": [
                 {
@@ -7158,22 +6726,6 @@
                     "type": "tidelift"
                 }
             ],
-<<<<<<< HEAD
-            "time": "2025-08-29T08:23:45+00:00"
-        },
-        {
-            "name": "symfony/mailer",
-            "version": "v7.3.3",
-            "source": {
-                "type": "git",
-                "url": "https://github.com/symfony/mailer.git",
-                "reference": "a32f3f45f1990db8c4341d5122a7d3a381c7e575"
-            },
-            "dist": {
-                "type": "zip",
-                "url": "https://api.github.com/repos/symfony/mailer/zipball/a32f3f45f1990db8c4341d5122a7d3a381c7e575",
-                "reference": "a32f3f45f1990db8c4341d5122a7d3a381c7e575",
-=======
             "time": "2025-09-27T12:32:17+00:00"
         },
         {
@@ -7188,7 +6740,6 @@
                 "type": "zip",
                 "url": "https://api.github.com/repos/symfony/mailer/zipball/ab97ef2f7acf0216955f5845484235113047a31d",
                 "reference": "ab97ef2f7acf0216955f5845484235113047a31d",
->>>>>>> a1e4f76a
                 "shasum": ""
             },
             "require": {
@@ -7239,11 +6790,7 @@
             "description": "Helps sending emails",
             "homepage": "https://symfony.com",
             "support": {
-<<<<<<< HEAD
-                "source": "https://github.com/symfony/mailer/tree/v7.3.3"
-=======
                 "source": "https://github.com/symfony/mailer/tree/v7.3.4"
->>>>>>> a1e4f76a
             },
             "funding": [
                 {
@@ -7263,11 +6810,7 @@
                     "type": "tidelift"
                 }
             ],
-<<<<<<< HEAD
-            "time": "2025-08-13T11:49:31+00:00"
-=======
             "time": "2025-09-17T05:51:54+00:00"
->>>>>>> a1e4f76a
         },
         {
             "name": "symfony/mime",
@@ -8188,18 +7731,6 @@
         },
         {
             "name": "symfony/process",
-<<<<<<< HEAD
-            "version": "v7.3.3",
-            "source": {
-                "type": "git",
-                "url": "https://github.com/symfony/process.git",
-                "reference": "32241012d521e2e8a9d713adb0812bb773b907f1"
-            },
-            "dist": {
-                "type": "zip",
-                "url": "https://api.github.com/repos/symfony/process/zipball/32241012d521e2e8a9d713adb0812bb773b907f1",
-                "reference": "32241012d521e2e8a9d713adb0812bb773b907f1",
-=======
             "version": "v7.3.4",
             "source": {
                 "type": "git",
@@ -8210,7 +7741,6 @@
                 "type": "zip",
                 "url": "https://api.github.com/repos/symfony/process/zipball/f24f8f316367b30810810d4eb30c543d7003ff3b",
                 "reference": "f24f8f316367b30810810d4eb30c543d7003ff3b",
->>>>>>> a1e4f76a
                 "shasum": ""
             },
             "require": {
@@ -8242,11 +7772,7 @@
             "description": "Executes commands in sub-processes",
             "homepage": "https://symfony.com",
             "support": {
-<<<<<<< HEAD
-                "source": "https://github.com/symfony/process/tree/v7.3.3"
-=======
                 "source": "https://github.com/symfony/process/tree/v7.3.4"
->>>>>>> a1e4f76a
             },
             "funding": [
                 {
@@ -8266,11 +7792,7 @@
                     "type": "tidelift"
                 }
             ],
-<<<<<<< HEAD
-            "time": "2025-08-18T09:42:54+00:00"
-=======
             "time": "2025-09-11T10:12:26+00:00"
->>>>>>> a1e4f76a
         },
         {
             "name": "symfony/routing",
@@ -8442,18 +7964,6 @@
         },
         {
             "name": "symfony/string",
-<<<<<<< HEAD
-            "version": "v7.3.3",
-            "source": {
-                "type": "git",
-                "url": "https://github.com/symfony/string.git",
-                "reference": "17a426cce5fd1f0901fefa9b2a490d0038fd3c9c"
-            },
-            "dist": {
-                "type": "zip",
-                "url": "https://api.github.com/repos/symfony/string/zipball/17a426cce5fd1f0901fefa9b2a490d0038fd3c9c",
-                "reference": "17a426cce5fd1f0901fefa9b2a490d0038fd3c9c",
-=======
             "version": "v7.3.4",
             "source": {
                 "type": "git",
@@ -8464,7 +7974,6 @@
                 "type": "zip",
                 "url": "https://api.github.com/repos/symfony/string/zipball/f96476035142921000338bad71e5247fbc138872",
                 "reference": "f96476035142921000338bad71e5247fbc138872",
->>>>>>> a1e4f76a
                 "shasum": ""
             },
             "require": {
@@ -8521,11 +8030,7 @@
                 "utf8"
             ],
             "support": {
-<<<<<<< HEAD
-                "source": "https://github.com/symfony/string/tree/v7.3.3"
-=======
                 "source": "https://github.com/symfony/string/tree/v7.3.4"
->>>>>>> a1e4f76a
             },
             "funding": [
                 {
@@ -8545,22 +8050,6 @@
                     "type": "tidelift"
                 }
             ],
-<<<<<<< HEAD
-            "time": "2025-08-25T06:35:40+00:00"
-        },
-        {
-            "name": "symfony/translation",
-            "version": "v7.3.3",
-            "source": {
-                "type": "git",
-                "url": "https://github.com/symfony/translation.git",
-                "reference": "e0837b4cbcef63c754d89a4806575cada743a38d"
-            },
-            "dist": {
-                "type": "zip",
-                "url": "https://api.github.com/repos/symfony/translation/zipball/e0837b4cbcef63c754d89a4806575cada743a38d",
-                "reference": "e0837b4cbcef63c754d89a4806575cada743a38d",
-=======
             "time": "2025-09-11T14:36:48+00:00"
         },
         {
@@ -8575,7 +8064,6 @@
                 "type": "zip",
                 "url": "https://api.github.com/repos/symfony/translation/zipball/ec25870502d0c7072d086e8ffba1420c85965174",
                 "reference": "ec25870502d0c7072d086e8ffba1420c85965174",
->>>>>>> a1e4f76a
                 "shasum": ""
             },
             "require": {
@@ -8642,11 +8130,7 @@
             "description": "Provides tools to internationalize your application",
             "homepage": "https://symfony.com",
             "support": {
-<<<<<<< HEAD
-                "source": "https://github.com/symfony/translation/tree/v7.3.3"
-=======
                 "source": "https://github.com/symfony/translation/tree/v7.3.4"
->>>>>>> a1e4f76a
             },
             "funding": [
                 {
@@ -8666,11 +8150,7 @@
                     "type": "tidelift"
                 }
             ],
-<<<<<<< HEAD
-            "time": "2025-08-01T21:02:37+00:00"
-=======
             "time": "2025-09-07T11:39:36+00:00"
->>>>>>> a1e4f76a
         },
         {
             "name": "symfony/translation-contracts",
@@ -8826,18 +8306,6 @@
         },
         {
             "name": "symfony/var-dumper",
-<<<<<<< HEAD
-            "version": "v7.3.3",
-            "source": {
-                "type": "git",
-                "url": "https://github.com/symfony/var-dumper.git",
-                "reference": "34d8d4c4b9597347306d1ec8eb4e1319b1e6986f"
-            },
-            "dist": {
-                "type": "zip",
-                "url": "https://api.github.com/repos/symfony/var-dumper/zipball/34d8d4c4b9597347306d1ec8eb4e1319b1e6986f",
-                "reference": "34d8d4c4b9597347306d1ec8eb4e1319b1e6986f",
-=======
             "version": "v7.3.4",
             "source": {
                 "type": "git",
@@ -8848,7 +8316,6 @@
                 "type": "zip",
                 "url": "https://api.github.com/repos/symfony/var-dumper/zipball/b8abe7daf2730d07dfd4b2ee1cecbf0dd2fbdabb",
                 "reference": "b8abe7daf2730d07dfd4b2ee1cecbf0dd2fbdabb",
->>>>>>> a1e4f76a
                 "shasum": ""
             },
             "require": {
@@ -8902,11 +8369,7 @@
                 "dump"
             ],
             "support": {
-<<<<<<< HEAD
-                "source": "https://github.com/symfony/var-dumper/tree/v7.3.3"
-=======
                 "source": "https://github.com/symfony/var-dumper/tree/v7.3.4"
->>>>>>> a1e4f76a
             },
             "funding": [
                 {
@@ -8926,11 +8389,7 @@
                     "type": "tidelift"
                 }
             ],
-<<<<<<< HEAD
-            "time": "2025-08-13T11:49:31+00:00"
-=======
             "time": "2025-09-11T10:12:26+00:00"
->>>>>>> a1e4f76a
         },
         {
             "name": "tijsverkoyen/css-to-inline-styles",
@@ -8986,45 +8445,6 @@
                 "source": "https://github.com/tijsverkoyen/CssToInlineStyles/tree/v2.3.0"
             },
             "time": "2024-12-21T16:25:41+00:00"
-        },
-        {
-            "name": "twbs/bootstrap-icons",
-            "version": "v1.13.1",
-            "source": {
-                "type": "git",
-                "url": "https://github.com/twbs/icons.git",
-                "reference": "ce0e49dd063243118a115f17ad1fe1fe7576d552"
-            },
-            "dist": {
-                "type": "zip",
-                "url": "https://api.github.com/repos/twbs/icons/zipball/ce0e49dd063243118a115f17ad1fe1fe7576d552",
-                "reference": "ce0e49dd063243118a115f17ad1fe1fe7576d552",
-                "shasum": ""
-            },
-            "type": "library",
-            "notification-url": "https://packagist.org/downloads/",
-            "license": [
-                "MIT"
-            ],
-            "authors": [
-                {
-                    "name": "Mark Otto",
-                    "email": "markdotto@gmail.com"
-                }
-            ],
-            "description": "Official open source SVG icon library for Bootstrap",
-            "homepage": "https://icons.getbootstrap.com/",
-            "keywords": [
-                "bootstrap",
-                "icon font",
-                "icons",
-                "svg"
-            ],
-            "support": {
-                "issues": "https://github.com/twbs/icons/issues",
-                "source": "https://github.com/twbs/icons/tree/v1.13.1"
-            },
-            "time": "2025-05-09T23:01:19+00:00"
         },
         {
             "name": "vlucas/phpdotenv",
@@ -9185,72 +8605,6 @@
             "time": "2024-11-21T01:49:47+00:00"
         },
         {
-            "name": "watson/active",
-            "version": "7.2.0",
-            "source": {
-                "type": "git",
-                "url": "https://github.com/dwightwatson/active.git",
-                "reference": "02cdd392dbb56a181348ca9a078963d6b9d60ab9"
-            },
-            "dist": {
-                "type": "zip",
-                "url": "https://api.github.com/repos/dwightwatson/active/zipball/02cdd392dbb56a181348ca9a078963d6b9d60ab9",
-                "reference": "02cdd392dbb56a181348ca9a078963d6b9d60ab9",
-                "shasum": ""
-            },
-            "require": {
-                "illuminate/config": "^10.0|^11.0||^12.0",
-                "illuminate/http": "^10.0|^11.0||^12.0",
-                "illuminate/routing": "^10.0|^11.0||^12.0",
-                "illuminate/support": "^10.0|^11.0||^12.0",
-                "php": "^8.2"
-            },
-            "require-dev": {
-                "mockery/mockery": "^1.5.1",
-                "phpunit/phpunit": "^9.0|^10.5|^11.0"
-            },
-            "type": "library",
-            "extra": {
-                "laravel": {
-                    "aliases": {
-                        "Active": "Watson\\Watson\\Facades\\Active"
-                    },
-                    "providers": [
-                        "Watson\\Active\\ActiveServiceProvider"
-                    ]
-                }
-            },
-            "autoload": {
-                "files": [
-                    "src/helpers.php"
-                ],
-                "psr-4": {
-                    "Watson\\Active\\": "src/"
-                }
-            },
-            "notification-url": "https://packagist.org/downloads/",
-            "license": [
-                "MIT"
-            ],
-            "authors": [
-                {
-                    "name": "Dwight Watson",
-                    "email": "dwight@studiousapp.com"
-                }
-            ],
-            "description": "Laravel helper for recognising the current route, controller and action",
-            "keywords": [
-                "active",
-                "laravel",
-                "routing"
-            ],
-            "support": {
-                "issues": "https://github.com/dwightwatson/active/issues",
-                "source": "https://github.com/dwightwatson/active/tree/7.2.0"
-            },
-            "time": "2025-02-25T23:22:01+00:00"
-        },
-        {
             "name": "webmozart/assert",
             "version": "1.12.0",
             "source": {
@@ -9494,135 +8848,6 @@
                 "source": "https://github.com/hamcrest/hamcrest-php/tree/v2.1.1"
             },
             "time": "2025-04-30T06:54:44+00:00"
-        },
-        {
-            "name": "laravel/boost",
-            "version": "v1.1.4",
-            "source": {
-                "type": "git",
-                "url": "https://github.com/laravel/boost.git",
-                "reference": "70f909465bf73dad7e791fad8b7716b3b2712076"
-            },
-            "dist": {
-                "type": "zip",
-                "url": "https://api.github.com/repos/laravel/boost/zipball/70f909465bf73dad7e791fad8b7716b3b2712076",
-                "reference": "70f909465bf73dad7e791fad8b7716b3b2712076",
-                "shasum": ""
-            },
-            "require": {
-                "guzzlehttp/guzzle": "^7.9",
-                "illuminate/console": "^10.0|^11.0|^12.0",
-                "illuminate/contracts": "^10.0|^11.0|^12.0",
-                "illuminate/routing": "^10.0|^11.0|^12.0",
-                "illuminate/support": "^10.0|^11.0|^12.0",
-                "laravel/mcp": "^0.1.1",
-                "laravel/prompts": "^0.1.9|^0.3",
-                "laravel/roster": "^0.2.5",
-                "php": "^8.1"
-            },
-            "require-dev": {
-                "laravel/pint": "^1.14",
-                "mockery/mockery": "^1.6",
-                "orchestra/testbench": "^8.22.0|^9.0|^10.0",
-                "pestphp/pest": "^2.0|^3.0",
-                "phpstan/phpstan": "^2.0"
-            },
-            "type": "library",
-            "extra": {
-                "laravel": {
-                    "providers": [
-                        "Laravel\\Boost\\BoostServiceProvider"
-                    ]
-                },
-                "branch-alias": {
-                    "dev-master": "1.x-dev"
-                }
-            },
-            "autoload": {
-                "psr-4": {
-                    "Laravel\\Boost\\": "src/"
-                }
-            },
-            "notification-url": "https://packagist.org/downloads/",
-            "license": [
-                "MIT"
-            ],
-            "description": "Laravel Boost accelerates AI-assisted development to generate high-quality, Laravel-specific code.",
-            "homepage": "https://github.com/laravel/boost",
-            "keywords": [
-                "ai",
-                "dev",
-                "laravel"
-            ],
-            "support": {
-                "issues": "https://github.com/laravel/boost/issues",
-                "source": "https://github.com/laravel/boost"
-            },
-            "time": "2025-09-04T12:16:09+00:00"
-        },
-        {
-            "name": "laravel/mcp",
-            "version": "v0.1.1",
-            "source": {
-                "type": "git",
-                "url": "https://github.com/laravel/mcp.git",
-                "reference": "6d6284a491f07c74d34f48dfd999ed52c567c713"
-            },
-            "dist": {
-                "type": "zip",
-                "url": "https://api.github.com/repos/laravel/mcp/zipball/6d6284a491f07c74d34f48dfd999ed52c567c713",
-                "reference": "6d6284a491f07c74d34f48dfd999ed52c567c713",
-                "shasum": ""
-            },
-            "require": {
-                "illuminate/console": "^10.0|^11.0|^12.0",
-                "illuminate/contracts": "^10.0|^11.0|^12.0",
-                "illuminate/http": "^10.0|^11.0|^12.0",
-                "illuminate/routing": "^10.0|^11.0|^12.0",
-                "illuminate/support": "^10.0|^11.0|^12.0",
-                "illuminate/validation": "^10.0|^11.0|^12.0",
-                "php": "^8.1|^8.2"
-            },
-            "require-dev": {
-                "laravel/pint": "^1.14",
-                "orchestra/testbench": "^8.22.0|^9.0|^10.0",
-                "phpstan/phpstan": "^2.0"
-            },
-            "type": "library",
-            "extra": {
-                "laravel": {
-                    "aliases": {
-                        "Mcp": "Laravel\\Mcp\\Server\\Facades\\Mcp"
-                    },
-                    "providers": [
-                        "Laravel\\Mcp\\Server\\McpServiceProvider"
-                    ]
-                }
-            },
-            "autoload": {
-                "psr-4": {
-                    "Laravel\\Mcp\\": "src/",
-                    "Workbench\\App\\": "workbench/app/",
-                    "Laravel\\Mcp\\Tests\\": "tests/",
-                    "Laravel\\Mcp\\Server\\": "src/Server/"
-                }
-            },
-            "notification-url": "https://packagist.org/downloads/",
-            "license": [
-                "MIT"
-            ],
-            "description": "The easiest way to add MCP servers to your Laravel app.",
-            "homepage": "https://github.com/laravel/mcp",
-            "keywords": [
-                "dev",
-                "laravel",
-                "mcp"
-            ],
-            "support": {
-                "issues": "https://github.com/laravel/mcp/issues",
-                "source": "https://github.com/laravel/mcp"
-            },
-            "time": "2025-08-16T09:50:43+00:00"
         },
         {
             "name": "laravel/pint",
@@ -9692,18 +8917,6 @@
         },
         {
             "name": "laravel/sail",
-<<<<<<< HEAD
-            "version": "v1.45.0",
-            "source": {
-                "type": "git",
-                "url": "https://github.com/laravel/sail.git",
-                "reference": "019a2933ff4a9199f098d4259713f9bc266a874e"
-            },
-            "dist": {
-                "type": "zip",
-                "url": "https://api.github.com/repos/laravel/sail/zipball/019a2933ff4a9199f098d4259713f9bc266a874e",
-                "reference": "019a2933ff4a9199f098d4259713f9bc266a874e",
-=======
             "version": "v1.46.0",
             "source": {
                 "type": "git",
@@ -9714,7 +8927,6 @@
                 "type": "zip",
                 "url": "https://api.github.com/repos/laravel/sail/zipball/eb90c4f113c4a9637b8fdd16e24cfc64f2b0ae6e",
                 "reference": "eb90c4f113c4a9637b8fdd16e24cfc64f2b0ae6e",
->>>>>>> a1e4f76a
                 "shasum": ""
             },
             "require": {
@@ -9764,11 +8976,7 @@
                 "issues": "https://github.com/laravel/sail/issues",
                 "source": "https://github.com/laravel/sail"
             },
-<<<<<<< HEAD
-            "time": "2025-08-25T19:28:31+00:00"
-=======
             "time": "2025-09-23T13:44:39+00:00"
->>>>>>> a1e4f76a
         },
         {
             "name": "mockery/mockery",
@@ -10467,18 +9675,6 @@
         },
         {
             "name": "phpunit/phpunit",
-<<<<<<< HEAD
-            "version": "11.5.38",
-            "source": {
-                "type": "git",
-                "url": "https://github.com/sebastianbergmann/phpunit.git",
-                "reference": "5bd0e4f64a2261b7ade7054c51547beaf2d99e43"
-            },
-            "dist": {
-                "type": "zip",
-                "url": "https://api.github.com/repos/sebastianbergmann/phpunit/zipball/5bd0e4f64a2261b7ade7054c51547beaf2d99e43",
-                "reference": "5bd0e4f64a2261b7ade7054c51547beaf2d99e43",
-=======
             "version": "11.5.42",
             "source": {
                 "type": "git",
@@ -10489,7 +9685,6 @@
                 "type": "zip",
                 "url": "https://api.github.com/repos/sebastianbergmann/phpunit/zipball/1c6cb5dfe412af3d0dfd414cfd110e3b9cfdbc3c",
                 "reference": "1c6cb5dfe412af3d0dfd414cfd110e3b9cfdbc3c",
->>>>>>> a1e4f76a
                 "shasum": ""
             },
             "require": {
@@ -10561,11 +9756,7 @@
             "support": {
                 "issues": "https://github.com/sebastianbergmann/phpunit/issues",
                 "security": "https://github.com/sebastianbergmann/phpunit/security/policy",
-<<<<<<< HEAD
-                "source": "https://github.com/sebastianbergmann/phpunit/tree/11.5.38"
-=======
                 "source": "https://github.com/sebastianbergmann/phpunit/tree/11.5.42"
->>>>>>> a1e4f76a
             },
             "funding": [
                 {
@@ -10589,11 +9780,7 @@
                     "type": "tidelift"
                 }
             ],
-<<<<<<< HEAD
-            "time": "2025-09-11T10:34:07+00:00"
-=======
             "time": "2025-09-28T12:09:13+00:00"
->>>>>>> a1e4f76a
         },
         {
             "name": "sebastian/cli-parser",
