--- conflicted
+++ resolved
@@ -7,11 +7,7 @@
         description: "Version to publish"
         required: true
   release:
-<<<<<<< HEAD
-    types: [ published ]
-=======
     types: [published]
->>>>>>> 34655285
 
 jobs:
   push_to_registry:
