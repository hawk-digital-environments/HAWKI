services:
    node:
        container_name: ${PROJECT_NAME}-node
        image: ${PROJECT_NAME}-node:dev
        build:
            context: .
            target: node_dev
            args:
                - DOCKER_RUNTIME=${DOCKER_RUNTIME:-docker}
                - DOCKER_GID=${DOCKER_GID:-1000}
                - DOCKER_UID=${DOCKER_UID:-1000}
        restart: no
        volumes:
            - ./docker/certs:/var/www/certs
            - ./:/var/www/html
        environment:
            - DOCKER_PROJECT_INSTALLED=${DOCKER_PROJECT_INSTALLED:-"false"}
            - DOCKER_PROJECT_DOMAIN=${DOCKER_PROJECT_DOMAIN:-localhost}
        extra_hosts:
            - host.docker.internal:host-gateway
        ports:
            - ${DOCKER_PROJECT_IP:-127.0.0.1}:8000:8000
    app:
        container_name: ${PROJECT_NAME}-app
        image: ${PROJECT_NAME}-app:dev
        build:
            context: .
            target: app_dev
            args:
                - DOCKER_RUNTIME=${DOCKER_RUNTIME:-docker}
                - DOCKER_GID=${DOCKER_GID:-1000}
                - DOCKER_UID=${DOCKER_UID:-1000}
        restart: no
        volumes:
            - php_socket:/var/run/php
            - ./:/var/www/html
        healthcheck:
            test: cgi-fcgi -bind -connect 127.0.0.1:9000 || exit 1
            interval: 10s
            timeout: 5s
            retries: 3
            start_period: 30s
        extra_hosts:
            - host.docker.internal:host-gateway
        depends_on:
            mysql:
                condition: service_healthy
    file-converter:
<<<<<<< HEAD
        image: digitalenvironments/hawki-toolkit-file-converter:1.1.0
=======
        image: digitalenvironments/hawki-toolkit-file-converter:1.2.0
>>>>>>> a1e4f76a
        container_name: ${PROJECT_NAME}-file-converter
        restart: always
        environment:
            - F_API_KEY=${HAWKI_FILE_CONVERTER_API_KEY:-}
        healthcheck:
            test: [ "CMD", "curl", "-f", "http://localhost:8001/health" ]
            interval: 30s
            timeout: 10s
            retries: 3
            start_period: 40s
    redis:
        container_name: ${PROJECT_NAME}-redis
        image: redis:8-bookworm
        restart: always
        volumes:
            - redis_data:/root/redis
        environment:
            - REDIS_PASSWORD=password
            - REDIS_PORT=6379
            - REDIS_DATABASES=16
    mysql:
        container_name: ${PROJECT_NAME}-mysql
        image: mysql:8.0
        platform: linux/amd64
        command:
            - --default-authentication-plugin=mysql_native_password
            - --max_connections=2000
        environment:
            MYSQL_ROOT_PASSWORD: password
            MYSQL_DATABASE: $DB_DATABASE
            MYSQL_USER: $DB_USERNAME
            MYSQL_PASSWORD: $DB_PASSWORD
        ulimits:
            nofile:
                soft: 65536
                hard: 65536
        restart: no
        volumes:
            - mysql_data:/var/lib/mysql
        ports:
            - ${DOCKER_PROJECT_IP:-127.0.0.1}:${DB_PORT:-3306}:3306
        healthcheck:
            test: ["CMD", "mysqladmin" ,"ping", "-h", "localhost"]
            start_period: 2s
            timeout: 20s
            interval: 5s
            retries: 10
    nginx:
        image: nginx:1.27-alpine
        container_name: ${PROJECT_NAME}-nginx
        volumes:
            - ./docker/certs:/etc/nginx/certs
            - ./docker/nginx/config/nginx.dev${DOCKER_PROJECT_SSL_MARKER:-}.conf:/etc/nginx/nginx.conf:ro
            - ./public:/var/www/html/public
            - ./storage/app/public:/var/www/html/storage
        ports:
            - ${DOCKER_PROJECT_IP:-127.0.0.1}:80:80
            - ${DOCKER_PROJECT_IP:-127.0.0.1}:443:443
        depends_on:
            - app
        healthcheck:
            test: curl --fail http://localhost || exit 1
            interval: 10s
            timeout: 3s
            retries: 3
            start_period: 10s
    mailhog:
        container_name: ${PROJECT_NAME}-mailhog
        image: mailhog/mailhog:v1.0.1
        restart: no
        ports:
            - ${DOCKER_PROJECT_IP:-127.0.0.1}:1025:1025
            - ${DOCKER_PROJECT_IP:-127.0.0.1}:${MAILHOG_PORT:-8025}:8025
volumes:
    php_socket: { }
    mysql_data:
        driver: local
    redis_data:
        driver: local<|MERGE_RESOLUTION|>--- conflicted
+++ resolved
@@ -46,11 +46,7 @@
             mysql:
                 condition: service_healthy
     file-converter:
-<<<<<<< HEAD
-        image: digitalenvironments/hawki-toolkit-file-converter:1.1.0
-=======
         image: digitalenvironments/hawki-toolkit-file-converter:1.2.0
->>>>>>> a1e4f76a
         container_name: ${PROJECT_NAME}-file-converter
         restart: always
         environment:
