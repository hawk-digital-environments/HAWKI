--- conflicted
+++ resolved
@@ -23,15 +23,7 @@
  ?>
  </head>
 <meta name="viewport" content="width=device-width, initial-scale=1">
-
 <link rel="stylesheet" href="app.css">
-
-<<<<<<< HEAD
-=======
-<meta name="viewport" content="width=device-width, initial-scale=1">
-
-<link rel="stylesheet" href="app.css">	
->>>>>>> 26f48772
 
 <div class="wrapper">
   <div class="sidebar">
